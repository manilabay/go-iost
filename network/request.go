--- conflicted
+++ resolved
@@ -134,23 +134,12 @@
 	case BroadcastMessageReceived:
 	//request for nodeTable
 	case ReqNodeTable:
-<<<<<<< HEAD
-		base.log.D("[net] req node table from: %v", string(r.From))
-		base.putNode(string(r.From))
-		base.peers.SetAddr(string(r.From), newPeer(conn, nil, base.localNode.Addr(), conn.RemoteAddr().String()))
-		addrs, err := base.AllNodesExcludeAddr(string(r.From))
-		if err != nil {
-			base.log.E("[net] failed to nodetable ", err)
-		}
-		req := newRequest(NodeTable, base.localNode.Addr(), []byte(strings.Join(addrs, ",")))
-		if er := base.send(conn, req); er != nil {
-=======
+
 		if isValidNode(r, base) {
 			base.putNode(string(r.From))
-			base.peers.SetAddr(string(r.From), newPeer(conn, base.localNode.Addr(), conn.RemoteAddr().String()))
+			base.peers.SetAddr(string(r.From), newPeer(conn, nil,base.localNode.Addr(), conn.RemoteAddr().String()))
 			base.sendNodeTable(r.From, conn)
 		} else {
->>>>>>> 9391399f
 			conn.Close()
 		}
 	//got nodeTable and save
