package network

import (
	"fmt"
	"sync"

	"github.com/iost-official/prototype/core/message"
)

//ReqType Marked request types using by protocol
//go:generate mockgen -destination mocks/mock_router.go -package protocol_mock github.com/iost-official/prototype/network Router

type ReqType int32

const (
	ReqPublishTx     ReqType = iota
	ReqBlockHeight           //The height of the request to block
	RecvBlockHeight          //The height of the receiving block
	ReqNewBlock              // recieve a new block or a response for download block
	ReqDownloadBlock         // request for the height of block is equal to target
)

//Router Forwarding specific request to other components and sending messages for them
type Router interface {
	Init(base Network, port uint16) error
	FilteredChan(filter Filter) (chan message.Message, error)
	Run()
	Stop()
	Send(req message.Message)
	Broadcast(req message.Message)
	Download(start, end uint64) error
	CancelDownload(start, end uint64) error
}

var Route Router
var once sync.Once

<<<<<<< HEAD
func GetInstance(conf *NetConifg, target string, port uint16) (Router Router, err error) {
=======
func GetInstance(conf *NetConifg, target string, port uint16) (Router, error) {
	var err error
>>>>>>> cc89ecf2
	once.Do(func() {
		baseNet, er := NewBaseNetwork(conf)
		if er != nil {
			err = er
			return
		}
		if target == "" {
			target = "base"
		}
		Router, err = RouterFactory(target)
		if err != nil {
			return
		}
		Router.Init(baseNet, port)
		Router.Run()
		Route = Router
	})
	return Route, err
}

func RouterFactory(target string) (Router, error) {
	switch target {
	case "base":
		return &RouterImpl{}, nil
	}
	return nil, fmt.Errorf("target Router not found")
}

type RouterImpl struct {
	base Network

	chIn  <-chan message.Message
	chOut chan<- message.Message

	filterList  []Filter
	filterMap   map[int]chan message.Message
	knownMember []string
	ExitSignal  chan bool

	port uint16
}

func (r *RouterImpl) Init(base Network, port uint16) error {
	var err error
	r.base = base
	r.filterList = make([]Filter, 0)
	r.filterMap = make(map[int]chan message.Message)
	r.knownMember = make([]string, 0)
	r.ExitSignal = make(chan bool)
	r.port = port
	r.chIn, err = r.base.Listen(port)
	if err != nil {
		return err
	}
	return nil
}

//FilteredChan Get filtered request channel
func (r *RouterImpl) FilteredChan(filter Filter) (chan message.Message, error) {
	chReq := make(chan message.Message, 1)

	r.filterList = append(r.filterList, filter)
	r.filterMap[len(r.filterList)-1] = chReq

	return chReq, nil
}

func (r *RouterImpl) receiveLoop() {
	for true {
		select {
		case <-r.ExitSignal:
			r.base.Close(r.port)
			return
		case req := <-r.chIn:
			for i, f := range r.filterList {
				if f.check(req) {
					r.filterMap[i] <- req
				}
			}
		}
	}
}

func (r *RouterImpl) Run() {
	go r.receiveLoop()
}

func (r *RouterImpl) Stop() {
	r.ExitSignal <- true
}

func (r *RouterImpl) Send(req message.Message) {
	r.base.Send(req)
}

// Broadcast to all known members
func (r *RouterImpl) Broadcast(req message.Message) {
	r.base.Broadcast(req)
}

//download block with height >= start && height <= end
func (r *RouterImpl) Download(start uint64, end uint64) error {
	if end < start {
		return fmt.Errorf("end should be greater than start")
	}
	return r.base.Download(start, end)
}

//CancelDownload cancel download
func (r *RouterImpl) CancelDownload(start uint64, end uint64) error {
	return r.base.CancelDownload(start, end)
}

//Filter The filter used by Router
// Rulers :
//     1. if both white list and black list are nil, this filter is all-pass
//     2. if one of those is not nil, filter as it is
//     3. if both of those list are not nil, filter as white list
type Filter struct {
	WhiteList  []message.Message
	BlackList  []message.Message
	RejectType []ReqType
	AcceptType []ReqType
}

func (f *Filter) check(req message.Message) bool {
	var memberCheck, typeCheck byte
	if f.WhiteList == nil && f.BlackList == nil {
		memberCheck = byte(0)
	} else if f.WhiteList != nil {
		memberCheck = byte(1)
	} else {
		memberCheck = byte(2)
	}
	if f.AcceptType == nil && f.RejectType == nil {
		typeCheck = byte(0)
	} else if f.AcceptType != nil {
		typeCheck = byte(1)
	} else {
		typeCheck = byte(2)
	}

	var m, t bool

	switch memberCheck {
	case 0:
		m = true
	case 1:
		m = memberContain(req.From, f.WhiteList)
	case 2:
		m = !memberContain(req.From, f.BlackList)
	}

	switch typeCheck {
	case 0:
		t = true
	case 1:
		t = reqTypeContain(req.ReqType, f.AcceptType)
	case 2:
		t = !reqTypeContain(req.ReqType, f.RejectType)
	}

	return m && t
}

func memberContain(a string, c []message.Message) bool {
	for _, m := range c {
		if m.From == a {
			return true
		}
	}
	return false
}

func reqTypeContain(a int32, c []ReqType) bool {
	for _, t := range c {
		if int32(t) == a {
			return true
		}
	}
	return false

}<|MERGE_RESOLUTION|>--- conflicted
+++ resolved
@@ -35,12 +35,10 @@
 var Route Router
 var once sync.Once
 
-<<<<<<< HEAD
-func GetInstance(conf *NetConifg, target string, port uint16) (Router Router, err error) {
-=======
+
 func GetInstance(conf *NetConifg, target string, port uint16) (Router, error) {
 	var err error
->>>>>>> cc89ecf2
+
 	once.Do(func() {
 		baseNet, er := NewBaseNetwork(conf)
 		if er != nil {
@@ -50,13 +48,13 @@
 		if target == "" {
 			target = "base"
 		}
-		Router, err = RouterFactory(target)
+		Route, err = RouterFactory(target)
 		if err != nil {
 			return
 		}
-		Router.Init(baseNet, port)
-		Router.Run()
-		Route = Router
+		Route.Init(baseNet, port)
+		Route.Run()
+
 	})
 	return Route, err
 }
