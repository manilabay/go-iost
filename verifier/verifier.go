package verifier

import (
	"errors"
	"github.com/iost-official/go-iost/common"
	"time"

	"encoding/json"

	"fmt"

	"github.com/iost-official/go-iost/core/block"
	"github.com/iost-official/go-iost/core/tx"
	"github.com/iost-official/go-iost/core/txpool"
	"github.com/iost-official/go-iost/ilog"
	"github.com/iost-official/go-iost/vm"
	"github.com/iost-official/go-iost/vm/database"
)

// values
var (
	ErrExpiredTx    = errors.New("Expired tx")
	ErrNotArrivedTx = errors.New("Not arrived tx")
)

// Verifier ..
type Verifier struct {
}

// Config config of verifier
type Config struct {
	Mode        int
	Timeout     time.Duration
	TxTimeLimit time.Duration
	Thread      int
}

// Info info in block
type Info struct {
	Mode   int   `json:"mode"`
	Thread int   `json:"thread"`
	Batch  []int `json:"batch"`
}

//var ParallelMask int64 = 1 // 0000 0001

// Exec exec single tx and flush changes to db
func (v *Verifier) Exec(bh *block.BlockHead, db database.IMultiValue, t *tx.Tx, limit time.Duration) (*tx.TxReceipt, error) {
	var isolator vm.Isolator
	vi := database.NewVisitor(100, db)
	var l ilog.Logger
	l.Stop()
	err := isolator.Prepare(bh, vi, &l)
	if err != nil {
		return &tx.TxReceipt{}, err
	}
	err = isolator.PrepareTx(t, limit)

	if err != nil {
		return &tx.TxReceipt{}, err
	}
	r, err := isolator.Run()
	if err != nil {
		return &tx.TxReceipt{}, err
	}
	isolator.Commit()
	return r, err
}

// Try exec tx and only return receipt
func (v *Verifier) Try(bh *block.BlockHead, db database.IMultiValue, t *tx.Tx, limit time.Duration) (*tx.TxReceipt, error) {
	var isolator vm.Isolator
	vi := database.NewVisitor(100, db)
	var l ilog.Logger
	l.Stop()
	err := isolator.Prepare(bh, vi, &l)
	if err != nil {
		return &tx.TxReceipt{}, err
	}
	err = isolator.PrepareTx(t, limit)
	if err != nil {
		return &tx.TxReceipt{}, err
	}
	r, err := isolator.Run()
	if err != nil {
		return &tx.TxReceipt{}, err
	}
	return r, err
}

// Gen gen block
func (v *Verifier) Gen(blk *block.Block, parent *block.Block, db database.IMultiValue, iter *txpool.SortedTxMap, c *Config) (droplist []*tx.Tx, errs []error, err error) {
	isolator := &vm.Isolator{}
	baseTx, err := NewBaseTx(blk, parent)
	if err != nil {
		return nil, nil, err
	}
	r, err := blockBaseExec(blk, db, isolator, baseTx, c)
	if err != nil {
		return nil, nil, err
	}
	blk.Txs = append(blk.Txs, baseTx)
	blk.Receipts = append(blk.Receipts, r)
	var pi = NewProvider(iter)
	switch c.Mode {
	case 0:
		err = baseGen(blk, db, pi, isolator, c)
		droplist, errs = pi.List()
		pi.Close()
		return
	case 1:
		batcher := NewBatcher()
		err = batchGen(blk, db, pi, batcher, c)
		droplist, errs = pi.List()
		pi.Close()
		return
	}
	pi.Close()
	return []*tx.Tx{}, []error{}, fmt.Errorf("mode unexpected: %v", c.Mode)
}

func blockBaseExec(blk *block.Block, db database.IMultiValue, isolator *vm.Isolator, t *tx.Tx, c *Config) (tr *tx.TxReceipt, err error) {
	vi := database.NewVisitor(100, db)
	var l ilog.Logger
	l.Stop()

	isolator.Prepare(blk.Head, vi, &l)
	isolator.TriggerBlockBaseMode()
	err = isolator.PrepareTx(t, c.Timeout)
	if err != nil {
		return nil, err
	}
	r, err := isolator.Run()
	if err != nil {
		return nil, err
	}
	if r.Status.Code != tx.Success {
		return nil, fmt.Errorf(r.Status.Message)
	}
	isolator.Commit()
	isolator.ClearTx()

	return r, nil
}

func baseGen(blk *block.Block, db database.IMultiValue, provider Provider, isolator *vm.Isolator, c *Config) (err error) {
	info := Info{
		Mode: 0,
	}
	var tn time.Time
	to := time.Now().Add(c.Timeout)

L:
	for tn.Before(to) {
		isolator.ClearTx()
		tn = time.Now()
		limit := to.Sub(tn)
		if limit > c.TxTimeLimit {
			limit = c.TxTimeLimit
		}
		t := provider.Tx()
		if t == nil {
			break L
		}
<<<<<<< HEAD
		if !t.IsArrived(blk.Head.Time) {
			ilog.Warnf(
				"Tx time has not arrived. tx %v time is %v, blk time is %v",
				t.String(),
				t.Time,
				blk.Head.Time,
			)
			provider.Return(t)
			continue L
		}
		if t.IsExpired(blk.Head.Time) && !t.IsDefer() {
			ilog.Errorf(
				"Tx is expired, tx %v time is %v, blk time is %v",
				t.String(),
				t.Time,
				blk.Head.Time,
			)
			provider.Drop(t, ErrExpiredTx)
=======
		//ilog.Debugf("get tx %v from provider", common.Base58Encode(t.Hash()))
		if !t.IsTimeValid(blk.Head.Time) && !t.IsDefer() {
			ilog.Errorf("Drop tx %v due to invalid time", common.Base58Encode(t.Hash()))
			provider.Drop(t, ErrInvalidTimeTx)
>>>>>>> abd650ea
			continue L
		}
		err := isolator.PrepareTx(t, limit)
		if err != nil {
			ilog.Errorf("PrepareTx failed. tx %v limit %v err %v", t.String(), limit, err)
			provider.Drop(t, err)
			continue L
		}
		var r *tx.TxReceipt
		r, err = isolator.Run()
		if err != nil {
			ilog.Errorf("isolator run error %v", err)
			provider.Drop(t, err)
			continue L
		}
		if r.Status.Code == tx.ErrorTimeout && limit < c.TxTimeLimit {
			ilog.Warnf(
				"isolator run time out, but time limit %v less than std time limit %v",
				limit,
				c.TxTimeLimit,
			)
			provider.Return(t)
			break L
		}
		//ilog.Debugf("exec tx %v success", common.Base58Encode(t.Hash()))
		r, _ = isolator.PayCost()
		isolator.Commit()
		blk.Txs = append(blk.Txs, t)
		blk.Receipts = append(blk.Receipts, r)
	}
	buf, err := json.Marshal(info)
	if err != nil {
		panic(err)
	}
	blk.Head.Info = buf
	for _, t := range blk.Txs {
		provider.Drop(t, nil)
	}
	return err
}

func batchGen(blk *block.Block, db database.IMultiValue, provider Provider, batcher Batcher, c *Config) (err error) {
	info := Info{
		Mode:   1,
		Thread: c.Thread,
		Batch:  make([]int, 0),
	}
	tn := time.Now()
	to := time.Now().Add(c.Timeout)
	for tn.Before(to) {
		limit := to.Sub(tn)
		if limit > c.TxTimeLimit {
			limit = c.TxTimeLimit
		}
		batch := batcher.Batch(blk.Head, db, provider, limit, c.Thread)

		info.Batch = append(info.Batch, len(batch.Txs))
		for i, t := range batch.Txs {
			if limit < c.TxTimeLimit && batch.Receipts[i].Status.Code == 5 {
				provider.Return(t)
				continue
			}
			blk.Txs = append(blk.Txs, t)
			blk.Receipts = append(blk.Receipts, batch.Receipts[i])
			provider.Drop(t, nil)
		}
	}

	blk.Head.Info, err = json.Marshal(info)

	return err
}

// Verify verify block generated by Verifier
func (v *Verifier) Verify(blk *block.Block, parent *block.Block, db database.IMultiValue, c *Config) error {
	ri := blk.Head.Info
	var info Info
	err := json.Unmarshal(ri, &info)
	if err != nil {
		return err
	}

	err = verifyBlockBase(blk, parent, db, c)
	if err != nil {
		return err
	}
	switch info.Mode {
	case 0:
		isolator := vm.Isolator{}
		vi, _ := database.NewBatchVisitor(database.NewBatchVisitorRoot(100, db))
		var l ilog.Logger
		l.Stop()
		isolator.Prepare(blk.Head, vi, &l)
		return baseVerify(isolator, c, blk.Txs[1:], blk.Receipts[1:], blk)
	case 1:
		bs := batches(blk, info)
		var batcher Batcher
		return batchVerify(batcher, blk.Head, c, db, bs, blk)
	}
	return nil
}

func batches(blk *block.Block, info Info) []*Batch {
	var rtn = make([]*Batch, 0)
	var k = 0
	for _, j := range info.Batch {
		txs := blk.Txs[k:j]
		rs := blk.Receipts[k:j]
		k = j
		rtn = append(rtn, &Batch{
			Txs:      txs,
			Receipts: rs,
		})
	}
	return rtn
}

func verifyBlockBase(blk *block.Block, parent *block.Block, db database.IMultiValue, c *Config) error {
	if len(blk.Txs) < 1 || len(blk.Receipts) < 1 {
		return fmt.Errorf("block did not contain block base tx")
	}
	baseTx, err := NewBaseTx(blk, parent)
	if err != nil {
		return err
	}
	for i, a := range blk.Txs[0].Actions {
		if a.ActionName != baseTx.Actions[i].ActionName ||
			a.Contract != baseTx.Actions[i].Contract ||
			a.Data != baseTx.Actions[i].Data {
			return fmt.Errorf("block base tx not match")
		}
	}
	isolator := &vm.Isolator{}
	r, err := blockBaseExec(blk, db, isolator, blk.Txs[0], c)
	if err != nil {
		return err
	}
	if r.Status.Code != tx.Success {
		return fmt.Errorf("block base tx receipt error: %v", r.Status.Message)
	}
	err = checkReceiptEqual(r, blk.Receipts[0])
	if err != nil {
		return err
	}

	return nil
}

func verify(isolator vm.Isolator, t *tx.Tx, r *tx.TxReceipt, timeout time.Duration, isBlockBase bool, blk *block.Block) error { // nolint
	if !t.IsArrived(blk.Head.Time) {
		return ErrNotArrivedTx
	}
	if t.IsExpired(blk.Head.Time) && !t.IsDefer() {
		return ErrExpiredTx
	}
	isolator.ClearTx()
	if isBlockBase {
		isolator.TriggerBlockBaseMode()
	}
	var to time.Duration
	if r.Status.Code == tx.ErrorTimeout {
		to = timeout / 2
	} else {
		to = timeout * 2
	}
	err := isolator.PrepareTx(t, to)
	if err != nil {
		return err
	}
	_, err = isolator.Run()
	if err != nil {
		return err
	}
	receipt, err := isolator.PayCost()
	if err != nil {
		return err
	}
	err = checkReceiptEqual(r, receipt)
	if err != nil {
		return err
	}
	isolator.Commit()
	return nil
}

func checkReceiptEqual(r *tx.TxReceipt, receipt *tx.TxReceipt) error {
	if r.Status.Code != receipt.Status.Code || r.Status.Message != r.Status.Message {
		return fmt.Errorf("receipt not match, status not same: %v != %v \n%v\n%v", r.Status, receipt.Status, r, receipt)
	}
	if r.GasUsage != receipt.GasUsage {
		return fmt.Errorf("receipt not match, gas usage not same: %v != %v \n%v\n%v", r.GasUsage, receipt.GasUsage, r, receipt)
	}
	if len(r.RAMUsage) != len(receipt.RAMUsage) {
		return fmt.Errorf("receipt not match, ram usage length not same: %v != %v \n%v\n%v", len(r.RAMUsage), len(receipt.RAMUsage), r, receipt)
	}
	for k, v := range r.RAMUsage {
		if v != receipt.RAMUsage[k] {
			return fmt.Errorf("receipt not match, ram usage not same: %v != %v \n%v\n%v", v, receipt.RAMUsage[k], r, receipt)
		}
	}
	if len(r.Receipts) != len(receipt.Receipts) {
		return fmt.Errorf("receipt not match, receipts length not same: %v != %v \n%v\n%v", len(r.Receipts), len(receipt.Receipts), r, receipt)
	}
	for i, br := range r.Receipts {
		if br.FuncName != receipt.Receipts[i].FuncName {
			return fmt.Errorf("receipt not match, funcname not same: %v != %v \n%v\n%v", br.FuncName, receipt.Receipts[i].FuncName, r, receipt)
		}
		if br.Content != receipt.Receipts[i].Content {
			return fmt.Errorf("receipt not match, content not same: %v != %v \n%v\n%v", br.Content, receipt.Receipts[i].Content, r, receipt)
		}
	}
	if len(r.Returns) != len(receipt.Returns) {
		return fmt.Errorf("receipt not match, returns length not same: %v != %v \n%v\n%v", len(r.Returns), len(receipt.Returns), r, receipt)
	}
	for i, br := range r.Returns {
		if br != receipt.Returns[i] {
			return fmt.Errorf("receipt not match, returns not same: %v != %v \n%v\n%v", br, receipt.Returns[i], r, receipt)
		}
	}
	return nil
}

func baseVerify(engine vm.Isolator, c *Config, txs []*tx.Tx, receipts []*tx.TxReceipt, blk *block.Block) error {
	for k, t := range txs {
		err := verify(engine, t, receipts[k], c.TxTimeLimit, false, blk)
		if err != nil {
			return err
		}
	}
	return nil
}

func batchVerify(verifier Batcher, bh *block.BlockHead, c *Config, db database.IMultiValue, batches []*Batch, blk *block.Block) error {

	for _, batch := range batches {
		err := verifier.Verify(bh, db, func(e vm.Isolator, t *tx.Tx, r *tx.TxReceipt) error {
			err := verify(e, t, r, c.TxTimeLimit, false, blk)
			if err != nil {
				return err
			}
			return nil
		}, batch)
		if err != nil {
			return err
		}
	}
	return nil
}<|MERGE_RESOLUTION|>--- conflicted
+++ resolved
@@ -2,8 +2,9 @@
 
 import (
 	"errors"
+	"time"
+
 	"github.com/iost-official/go-iost/common"
-	"time"
 
 	"encoding/json"
 
@@ -162,11 +163,10 @@
 		if t == nil {
 			break L
 		}
-<<<<<<< HEAD
 		if !t.IsArrived(blk.Head.Time) {
 			ilog.Warnf(
-				"Tx time has not arrived. tx %v time is %v, blk time is %v",
-				t.String(),
+				"Tx %v has not arrived. tx time is %v, blk time is %v",
+				common.Base58Encode(t.Hash()),
 				t.Time,
 				blk.Head.Time,
 			)
@@ -175,18 +175,12 @@
 		}
 		if t.IsExpired(blk.Head.Time) && !t.IsDefer() {
 			ilog.Errorf(
-				"Tx is expired, tx %v time is %v, blk time is %v",
-				t.String(),
+				"Tx %v is expired, tx time is %v, blk time is %v",
+				common.Base58Encode(t.Hash()),
 				t.Time,
 				blk.Head.Time,
 			)
 			provider.Drop(t, ErrExpiredTx)
-=======
-		//ilog.Debugf("get tx %v from provider", common.Base58Encode(t.Hash()))
-		if !t.IsTimeValid(blk.Head.Time) && !t.IsDefer() {
-			ilog.Errorf("Drop tx %v due to invalid time", common.Base58Encode(t.Hash()))
-			provider.Drop(t, ErrInvalidTimeTx)
->>>>>>> abd650ea
 			continue L
 		}
 		err := isolator.PrepareTx(t, limit)
