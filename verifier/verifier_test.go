--- conflicted
+++ resolved
@@ -334,15 +334,9 @@
 		acts = append(acts, &act)
 	}
 	// deploy iost.vote
-<<<<<<< HEAD
 	voteFilePath := "../contract/vote.js"
 	voteAbiPath := "../contract/vote.js.abi"
-	fd, err := common.ReadFile(voteFilePath)
-=======
-	voteFilePath := "../config/vote.js"
-	voteAbiPath := "../config/vote.js.abi"
 	fd, err := ioutil.ReadFile(voteFilePath)
->>>>>>> b62d817a
 	if err != nil {
 		t.Fatal(err)
 	}
