package verifier

import (
	"fmt"
	"testing"

	"encoding/json"

	"github.com/iost-official/go-iost/account"
	"github.com/iost-official/go-iost/common"
	"github.com/iost-official/go-iost/core/block"
	"github.com/iost-official/go-iost/core/tx"
	"github.com/iost-official/go-iost/crypto"
	"github.com/iost-official/go-iost/ilog"
	"github.com/iost-official/go-iost/vm/native"
	. "github.com/smartystreets/goconvey/convey"
)

var testID = []string{
	"IOST4wQ6HPkSrtDRYi2TGkyMJZAB3em26fx79qR3UJC7fcxpL87wTn", "EhNiaU4DzUmjCrvynV3gaUeuj2VjB1v2DCmbGD5U2nSE",
	"IOST558jUpQvBD7F3WTKpnDAWg6HwKrfFiZ7AqhPFf4QSrmjdmBGeY", "8dJ9YKovJ5E7hkebAQaScaG1BA8snRUHPUbVcArcTVq6",
	"IOST7ZNDWeh8pHytAZdpgvp7vMpjZSSe5mUUKxDm6AXPsbdgDMAYhs", "7CnwT7BXkEFAVx6QZqC7gkDhQwbvC3d2CkMZvXHZdDMN",
	"IOST54ETA3q5eC8jAoEpfRAToiuc6Fjs5oqEahzghWkmEYs9S9CMKd", "Htarc5Sp4trjqY4WrTLtZ85CF6qx87v7CRwtV4RRGnbF",
	"IOST7GmPn8xC1RESMRS6a62RmBcCdwKbKvk2ZpxZpcXdUPoJdapnnh", "Bk8bAyG4VLBcrsoRErPuQGhwCy4C1VxfKE4jjX9oLhv",
	"IOST7ZGQL4k85v4wAxWngmow7JcX4QFQ4mtLNjgvRrEnEuCkGSBEHN", "546aCDG9igGgZqVZeybajaorP5ZeF9ghLu2oLncXk3d6",
	"IOST59uMX3Y4ab5dcq8p1wMXodANccJcj2efbcDThtkw6egvcni5L9", "DXNYRwG7dRFkbWzMNEbKfBhuS8Yn51x9J6XuTdNwB11M",
	"IOST8mFxe4kq9XciDtURFZJ8E76B8UssBgRVFA5gZN9HF5kLUVZ1BB", "AG8uECmAwFis8uxTdWqcgGD9tGDwoP6CxqhkhpuCdSeC",
	"IOST7uqa5UQPVT9ongTv6KmqDYKdVYSx4DV2reui4nuC5mm5vBt3D9", "GJt5WSSv5WZi1axd3qkb1vLEfxCEgKGupcXf45b5tERU",
	"IOST6wYBsLZmzJv22FmHAYBBsTzmV1p1mtHQwkTK9AjCH9Tg5Le4i4", "7U3uwEeGc2TF3Xde2oT66eTx1Uw15qRqYuTnMd3NNjai",
}

<<<<<<< HEAD
type fataler interface {
	Fatal(args ...interface{})
}

func prepareContract(t fataler, s *Simulator) {
	bh = &block.BlockHead{
		ParentHash: []byte("abc"),
		Number:     0,
		Witness:    "witness",
		Time:       123456,
	}

=======
func prepareContract(t *testing.T, s *Simulator) {
>>>>>>> 6802546a
	kp, err := account.NewKeyPair(common.Base58Decode(testID[1]), crypto.Secp256k1)
	if err != nil {
		t.Fatal(err)
	}

	for i := 0; i < 18; i += 2 {
		s.SetAccount(account.NewInitAccount(testID[i], testID[i], testID[i]))
		s.Visitor.SetBalance(testID[i], 10000000)
	}
	// deploy iost.token
	s.SetContract(native.TokenABI())

	// create token
	r, err := s.Call("iost.token", "create", fmt.Sprintf(`["%v", "%v", %v, {}]`, "iost", testID[0], 1000), "a", kp)
	if err != nil || r.Status.Code != tx.Success {
		t.Fatal(err, r)
	}
	// issue token
	r, err = s.Call("iost.token", "issue", fmt.Sprintf(`["%v", "%v", "%v"]`, "iost", testID[0], "1000"), "a", kp)
	if err != nil || r.Status.Code != tx.Success {
		t.Fatal(err, r)
	}
	if 1e11 != s.Visitor.TokenBalance("iost", testID[0]) {
		t.Fatal(s.Visitor.TokenBalance("iost", testID[0]))
	}
	s.Visitor.Commit()
}

func prepareAuth(t fataler, s *Simulator) *account.KeyPair {
	kp, err := account.NewKeyPair(common.Base58Decode(testID[1]), crypto.Secp256k1)
	if err != nil {
		t.Fatal(err)
	}
	s.SetAccount(account.NewInitAccount(kp.ID, kp.ID, kp.ID))
	return kp
}

var bh = &block.BlockHead{
	ParentHash: []byte("abc"),
	Number:     200,
	Witness:    "witness",
	Time:       123456,
}

func TestTransfer(t *testing.T) { // todo auth error
	ilog.Stop()

	s := NewSimulator()
	defer s.Clear()
	s.Visitor.SetBalance(testID[0], 10000000)

	kp := prepareAuth(t, s)

	r, err := s.Call("iost.system", "Transfer", fmt.Sprintf(`["%v","%v","%v"]`, testID[0], testID[2], 0.0001), testID[0], kp)

	Convey("test transfer", t, func() {
		So(err, ShouldBeNil)
		So(r.Status.Message, ShouldEqual, "")
		So(s.Visitor.Balance(testID[0]), ShouldEqual, int64(9990000))
		So(s.Visitor.Balance(testID[2]), ShouldEqual, int64(10000))
	})
}

func TestJS_Database(t *testing.T) {
	//ilog.Stop()

	s := NewSimulator()
	defer s.Clear()

	c, err := s.Compile("datatbase", "test_data/database", "test_data/database")
	if err != nil {
		t.Fatal(err)
	}

	kp := prepareAuth(t, s)
	s.Visitor.SetBalance(kp.ID, 1000000000)

	cname := s.DeployContract(c, kp.ID, kp)
	t.Log("cname ", cname)

	Convey("test of s database", t, func() {
		So(s.Visitor.Contract(cname), ShouldNotBeNil)
		So(s.Visitor.Get(cname+"-"+"num"), ShouldEqual, "s9")
		So(s.Visitor.Get(cname+"-"+"string"), ShouldEqual, "shello")
		So(s.Visitor.Get(cname+"-"+"bool"), ShouldEqual, "strue")
		So(s.Visitor.Get(cname+"-"+"array"), ShouldEqual, "s[1,2,3]")
		So(s.Visitor.Get(cname+"-"+"obj"), ShouldEqual, `s{"foo":"bar"}`)

		r, err := s.Call(cname, "read", `[]`, kp.ID, kp)

		So(err, ShouldBeNil)
		So(r.Status.Message, ShouldEqual, "")
	})

}

<<<<<<< HEAD
func TestDomain(t *testing.T) {
	Convey("test of domain", t, func() {
		s := NewSimulator()
		defer s.Clear()
=======
func TestAmountLimit(t *testing.T) {
	ilog.Stop()
	Convey("test of amount limit", t, func() {
		s := NewSimulator()
		defer s.Clear()
		prepareContract(t, s)

		ca, err := s.Compile("Contracttransfer", "./test_data/transfer", "./test_data/transfer.js")
		if err != nil || ca == nil {
			t.Fatal(err)
		}
		s.SetContract(ca)

		ca, err = s.Compile("Contracttransfer1", "./test_data/transfer1", "./test_data/transfer1.js")
		if err != nil || ca == nil {
			t.Fatal(err)
		}
		s.SetContract(ca)

		kp, err := account.NewKeyPair(common.Base58Decode(testID[1]), crypto.Secp256k1)
		if err != nil {
			t.Fatal(err)
		}

		Reset(func() {
			s.Visitor.SetTokenBalanceFixed("iost", testID[0], "1000")
			s.Visitor.SetTokenBalanceFixed("iost", testID[2], "0")
		})

		Convey("test of amount limit", func() {
			r, err := s.Call("Contracttransfer", "transfer", fmt.Sprintf(`["%v", "%v", "%v"]`, testID[0], testID[2], "10"), testID[0], kp)
			s.Visitor.Commit()

			So(err, ShouldBeNil)
			So(r.Status.Code, ShouldEqual, tx.Success)
			balance0 := common.Fixed{Value: s.Visitor.TokenBalance("iost", testID[0]), Decimal: s.Visitor.Decimal("iost")}
			balance2 := common.Fixed{Value: s.Visitor.TokenBalance("iost", testID[2]), Decimal: s.Visitor.Decimal("iost")}
			So(balance0.ToString(), ShouldEqual, "990")
			So(balance2.ToString(), ShouldEqual, "10")
		})

		Convey("test out of amount limit", func() {
			r, err := s.Call("Contracttransfer", "transfer", fmt.Sprintf(`["%v", "%v", "%v"]`, testID[0], testID[2], "110"), testID[0], kp)
			s.Visitor.Commit()

			So(err, ShouldBeNil)
			So(r.Status.Code, ShouldEqual, tx.ErrorRuntime)
			So(r.Status.Message, ShouldContainSubstring, "exceed amountLimit in abi")
			//balance0 := common.Fixed{Value:s.Visitor.TokenBalance("iost", testID[0]), Decimal:s.Visitor.Decimal("iost")}
			//balance2 := common.Fixed{Value:s.Visitor.TokenBalance("iost", testID[2]), Decimal:s.Visitor.Decimal("iost")}
			// todo exit when monitor.Call return err
			// So(balance0.ToString(), ShouldEqual, "990")
			// So(balance2.ToString(), ShouldEqual, "10")
		})

		Convey("test amount limit two level invocation", func() {
			r, err := s.Call("Contracttransfer1", "transfer", fmt.Sprintf(`["%v", "%v", "%v"]`, testID[0], testID[2], "120"), testID[0], kp)
			s.Visitor.Commit()

			So(err, ShouldBeNil)
			So(r.Status.Code, ShouldEqual, tx.Success)
			balance0 := common.Fixed{Value: s.Visitor.TokenBalance("iost", testID[0]), Decimal: s.Visitor.Decimal("iost")}
			balance2 := common.Fixed{Value: s.Visitor.TokenBalance("iost", testID[2]), Decimal: s.Visitor.Decimal("iost")}
			So(balance0.ToString(), ShouldEqual, "880")
			So(balance2.ToString(), ShouldEqual, "120")
		})

	})
}

func TestNativeVM_GasLimit(t *testing.T) {
	ilog.Stop()
	Convey("test of amount limit", t, func() {
		s := NewSimulator()
		defer s.Clear()
		prepareContract(t, s)

		kp, err := account.NewKeyPair(common.Base58Decode(testID[1]), crypto.Secp256k1)
		if err != nil {
			t.Fatal(err)
		}


		Convey("test out of gas limit", func() {
			tx0 := tx.NewTx([]*tx.Action{{
				Contract:   "iost.token",
				ActionName: "transfer",
				Data:       fmt.Sprintf(`["iost", "%v", "%v", "%v"]`, testID[0], testID[2], "10"),
			}}, nil, int64(100), int64(1), int64(10000000))

			r, err := s.CallTx(tx0, testID[0], kp)
			s.Visitor.Commit()
			So(err, ShouldBeNil)
			So(r.Status.Code, ShouldEqual, tx.ErrorRuntime)
			So(r.Status.Message, ShouldContainSubstring, "gas limit exceeded")
		})

	})
}
/*

func TestGenesis(t *testing.T) {
	ilog.Stop()
	mvccdb, err := db.NewMVCCDB("mvcc")
	if err != nil {
		t.Fatal(err)
	}
	defer os.RemoveAll("mvcc")

	var acts []*tx.Action
	for i := 0; i < 3; i++ {
		act := tx.NewAction("iost.system", "IssueIOST", fmt.Sprintf(`["%v", %v]`, testID[2*i], "1000000000000000"))
		acts = append(acts, &act)
	}
	// deploy iost.vote
	voteFilePath := "../contract/vote.js"
	voteAbiPath := "../contract/vote.js.abi"
	fd, err := ioutil.ReadFile(voteFilePath)
	if err != nil {
		t.Fatal(err)
	}
	rawCode := string(fd)
	fd, err = ioutil.ReadFile(voteAbiPath)
	if err != nil {
		t.Fatal(err)
	}
	rawAbi := string(fd)
	c := contract.Compiler{}
	code, err := c.Parse("iost.vote", rawCode, rawAbi)
	if err != nil {
		t.Fatal(err)
	}

	act := tx.NewAction("iost.system", "InitSetCode", fmt.Sprintf(`["%v", "%v"]`, "iost.vote", code.B64Encode()))
	acts = append(acts, &act)

	num := 3
	for i := 0; i < num; i++ {
		act1 := tx.NewAction("iost.vote", "InitProducer", fmt.Sprintf(`["%v"]`, testID[2*i]))
		acts = append(acts, &act1)
	}
	act11 := tx.NewAction("iost.vote", "InitAdmin", fmt.Sprintf(`["%v"]`, testID[0]))
	acts = append(acts, &act11)

	// deploy iost.bonus
	act2 := tx.NewAction("iost.system", "InitSetCode", fmt.Sprintf(`["%v", "%v"]`, "iost.bonus", native.BonusABI().B64Encode()))
	acts = append(acts, &act2)
>>>>>>> 6802546a

		c, err := s.Compile("datatbase", "test_data/database", "test_data/database")
		So(err, ShouldBeNil)

		kp := prepareAuth(t, s)
		s.Visitor.SetBalance(kp.ID, 1000000000)

		cname := s.DeployContract(c, kp.ID, kp)
		t.Log("cname ", cname)

		s.Visitor.SetContract(native.ABI("iost.domain", native.DomainABIs))
		r1, err := s.Call("iost.domain", "Link", fmt.Sprintf(`["abcde","%v"]`, cname), kp.ID, kp)
		So(err, ShouldBeNil)
		So(r1.Status.Message, ShouldEqual, "")
		r2, err := s.Call("abcde", "read", "[]", kp.ID, kp)
		So(err, ShouldBeNil)
		So(r2.Status.Message, ShouldEqual, "")
	})
}

func array2json(ss []interface{}) string {
	x, err := json.Marshal(ss)
	if err != nil {
		panic(err)
	}
	return string(x)
}

func TestAuthority(t *testing.T) {
	s := NewSimulator()
	defer s.Clear()

	ca, err := s.Compile("iost.auth", "../contract/account", "../contract/account.js")
	if err != nil {
		t.Fatal(err)
	}
	s.Visitor.SetContract(ca)

	kp := prepareAuth(t, s)
	s.Visitor.SetBalance(kp.ID, 1000000000)

	Convey("test of Auth", t, func() {
		s.Call("iost.auth", "SignUp", array2json([]interface{}{"myid", "okey", "akey"}), kp.ID, kp)
		So(s.Visitor.MGet("iost.auth-account", "myid"), ShouldEqual, `s{"id":"myid","permissions":{"active":{"name":"active","groups":[],"items":[{"id":"akey","is_key_pair":true,"weight":1}],"threshold":1},"owner":{"name":"owner","groups":[],"items":[{"id":"okey","is_key_pair":true,"weight":1}],"threshold":1}}}`)

		s.Call("iost.auth", "AddPermission", array2json([]interface{}{"myid", "perm1", 1}), kp.ID, kp)
		So(s.Visitor.MGet("iost.auth-account", "myid"), ShouldContainSubstring, `"perm1":{"name":"perm1","groups":[],"items":[],"threshold":1}`)
	})

}

<<<<<<< HEAD
func TestAmountLimit(t *testing.T) {
	ilog.Stop()
	Convey("test of amount limit", t, func() {
		s := NewSimulator()
		defer s.Clear()
		prepareContract(t, s)

		ca, err := s.Compile("Contracttransfer", "./test_data/transfer", "./test_data/transfer.js")
		So(err, ShouldBeNil)
		s.SetContract(ca)

		ca, err = s.Compile("Contracttransfer1", "./test_data/transfer1", "./test_data/transfer1.js")
		So(err, ShouldBeNil)

		s.SetContract(ca)

		cname := "Contracttransfer1"

		Reset(func() {
			s.Visitor.SetTokenBalanceFixed("iost", testID[0], "1000")
			s.Visitor.SetTokenBalanceFixed("iost", testID[2], "0")
		})

		kp := prepareAuth(t, s)
		s.Visitor.SetBalance(kp.ID, 1000000000)

		Convey("test of amount limit", func() {
			r, err := s.Call("Contracttransfer", "transfer", fmt.Sprintf(`["%v", "%v", "%v"]`, testID[0], testID[2], "10"), kp.ID, kp)
			So(err, ShouldBeNil)
			So(r.Status.Code, ShouldEqual, tx.Success)
			balance0 := common.Fixed{Value: s.Visitor.TokenBalance("iost", testID[0]), Decimal: s.Visitor.Decimal("iost")}
			balance2 := common.Fixed{Value: s.Visitor.TokenBalance("iost", testID[2]), Decimal: s.Visitor.Decimal("iost")}
			So(balance0.ToString(), ShouldEqual, "990")
			So(balance2.ToString(), ShouldEqual, "10")
		})

		Convey("test out of amount limit", func() {
			So(err, ShouldBeNil)
			r, err := s.Call("Contracttransfer", "transfer", fmt.Sprintf(`["%v", "%v", "%v"]`, testID[0], testID[2], "110"), kp.ID, kp)
			So(err, ShouldBeNil)
			So(r.Status.Code, ShouldEqual, tx.ErrorRuntime)
			So(r.Status.Message, ShouldContainSubstring, "exceed amountLimit in abi")
			//balance0 := common.Fixed{Value:js.vi.TokenBalance("iost", testID[0]), Decimal:js.vi.Decimal("iost")}
			//balance2 := common.Fixed{Value:js.vi.TokenBalance("iost", testID[2]), Decimal:js.vi.Decimal("iost")}
			// todo exit when monitor.Call return err
			// So(balance0.ToString(), ShouldEqual, "990")
			// So(balance2.ToString(), ShouldEqual, "10")
		})

		Convey("test amount limit two level invocation", func() {
			r, err := s.Call("Contracttransfer1", "transfer", fmt.Sprintf(`["%v", "%v", "%v"]`, testID[0], testID[2], "120"), kp.ID, kp)
			So(err, ShouldBeNil)
			So(r.Status.Code, ShouldEqual, tx.Success)
			balance0 := common.Fixed{Value: s.vi.TokenBalance("iost", testID[0]), Decimal: s.vi.Decimal("iost")}
			balance2 := common.Fixed{Value: s.vi.TokenBalance("iost", testID[2]), Decimal: s.vi.Decimal("iost")}
			So(balance0.ToString(), ShouldEqual, "880")
			So(balance2.ToString(), ShouldEqual, "120")
		})

	})
}
=======

*/
>>>>>>> 6802546a
<|MERGE_RESOLUTION|>--- conflicted
+++ resolved
@@ -29,22 +29,11 @@
 	"IOST6wYBsLZmzJv22FmHAYBBsTzmV1p1mtHQwkTK9AjCH9Tg5Le4i4", "7U3uwEeGc2TF3Xde2oT66eTx1Uw15qRqYuTnMd3NNjai",
 }
 
-<<<<<<< HEAD
 type fataler interface {
 	Fatal(args ...interface{})
 }
 
 func prepareContract(t fataler, s *Simulator) {
-	bh = &block.BlockHead{
-		ParentHash: []byte("abc"),
-		Number:     0,
-		Witness:    "witness",
-		Time:       123456,
-	}
-
-=======
-func prepareContract(t *testing.T, s *Simulator) {
->>>>>>> 6802546a
 	kp, err := account.NewKeyPair(common.Base58Decode(testID[1]), crypto.Secp256k1)
 	if err != nil {
 		t.Fatal(err)
@@ -52,18 +41,18 @@
 
 	for i := 0; i < 18; i += 2 {
 		s.SetAccount(account.NewInitAccount(testID[i], testID[i], testID[i]))
-		s.Visitor.SetBalance(testID[i], 10000000)
+		s.Visitor.SetBalance(testID[i], 1000000000)
 	}
 	// deploy iost.token
 	s.SetContract(native.TokenABI())
 
 	// create token
-	r, err := s.Call("iost.token", "create", fmt.Sprintf(`["%v", "%v", %v, {}]`, "iost", testID[0], 1000), "a", kp)
+	r, err := s.Call("iost.token", "create", fmt.Sprintf(`["%v", "%v", %v, {}]`, "iost", testID[0], 1000), kp.ID, kp)
 	if err != nil || r.Status.Code != tx.Success {
 		t.Fatal(err, r)
 	}
 	// issue token
-	r, err = s.Call("iost.token", "issue", fmt.Sprintf(`["%v", "%v", "%v"]`, "iost", testID[0], "1000"), "a", kp)
+	r, err = s.Call("iost.token", "issue", fmt.Sprintf(`["%v", "%v", "%v"]`, "iost", testID[0], "1000"), kp.ID, kp)
 	if err != nil || r.Status.Code != tx.Success {
 		t.Fatal(err, r)
 	}
@@ -141,12 +130,6 @@
 
 }
 
-<<<<<<< HEAD
-func TestDomain(t *testing.T) {
-	Convey("test of domain", t, func() {
-		s := NewSimulator()
-		defer s.Clear()
-=======
 func TestAmountLimit(t *testing.T) {
 	ilog.Stop()
 	Convey("test of amount limit", t, func() {
@@ -229,7 +212,6 @@
 			t.Fatal(err)
 		}
 
-
 		Convey("test out of gas limit", func() {
 			tx0 := tx.NewTx([]*tx.Action{{
 				Contract:   "iost.token",
@@ -246,55 +228,11 @@
 
 	})
 }
-/*
-
-func TestGenesis(t *testing.T) {
-	ilog.Stop()
-	mvccdb, err := db.NewMVCCDB("mvcc")
-	if err != nil {
-		t.Fatal(err)
-	}
-	defer os.RemoveAll("mvcc")
-
-	var acts []*tx.Action
-	for i := 0; i < 3; i++ {
-		act := tx.NewAction("iost.system", "IssueIOST", fmt.Sprintf(`["%v", %v]`, testID[2*i], "1000000000000000"))
-		acts = append(acts, &act)
-	}
-	// deploy iost.vote
-	voteFilePath := "../contract/vote.js"
-	voteAbiPath := "../contract/vote.js.abi"
-	fd, err := ioutil.ReadFile(voteFilePath)
-	if err != nil {
-		t.Fatal(err)
-	}
-	rawCode := string(fd)
-	fd, err = ioutil.ReadFile(voteAbiPath)
-	if err != nil {
-		t.Fatal(err)
-	}
-	rawAbi := string(fd)
-	c := contract.Compiler{}
-	code, err := c.Parse("iost.vote", rawCode, rawAbi)
-	if err != nil {
-		t.Fatal(err)
-	}
-
-	act := tx.NewAction("iost.system", "InitSetCode", fmt.Sprintf(`["%v", "%v"]`, "iost.vote", code.B64Encode()))
-	acts = append(acts, &act)
-
-	num := 3
-	for i := 0; i < num; i++ {
-		act1 := tx.NewAction("iost.vote", "InitProducer", fmt.Sprintf(`["%v"]`, testID[2*i]))
-		acts = append(acts, &act1)
-	}
-	act11 := tx.NewAction("iost.vote", "InitAdmin", fmt.Sprintf(`["%v"]`, testID[0]))
-	acts = append(acts, &act11)
-
-	// deploy iost.bonus
-	act2 := tx.NewAction("iost.system", "InitSetCode", fmt.Sprintf(`["%v", "%v"]`, "iost.bonus", native.BonusABI().B64Encode()))
-	acts = append(acts, &act2)
->>>>>>> 6802546a
+
+func TestDomain(t *testing.T) {
+	Convey("test of domain", t, func() {
+		s := NewSimulator()
+		defer s.Clear()
 
 		c, err := s.Compile("datatbase", "test_data/database", "test_data/database")
 		So(err, ShouldBeNil)
@@ -344,71 +282,4 @@
 		So(s.Visitor.MGet("iost.auth-account", "myid"), ShouldContainSubstring, `"perm1":{"name":"perm1","groups":[],"items":[],"threshold":1}`)
 	})
 
-}
-
-<<<<<<< HEAD
-func TestAmountLimit(t *testing.T) {
-	ilog.Stop()
-	Convey("test of amount limit", t, func() {
-		s := NewSimulator()
-		defer s.Clear()
-		prepareContract(t, s)
-
-		ca, err := s.Compile("Contracttransfer", "./test_data/transfer", "./test_data/transfer.js")
-		So(err, ShouldBeNil)
-		s.SetContract(ca)
-
-		ca, err = s.Compile("Contracttransfer1", "./test_data/transfer1", "./test_data/transfer1.js")
-		So(err, ShouldBeNil)
-
-		s.SetContract(ca)
-
-		cname := "Contracttransfer1"
-
-		Reset(func() {
-			s.Visitor.SetTokenBalanceFixed("iost", testID[0], "1000")
-			s.Visitor.SetTokenBalanceFixed("iost", testID[2], "0")
-		})
-
-		kp := prepareAuth(t, s)
-		s.Visitor.SetBalance(kp.ID, 1000000000)
-
-		Convey("test of amount limit", func() {
-			r, err := s.Call("Contracttransfer", "transfer", fmt.Sprintf(`["%v", "%v", "%v"]`, testID[0], testID[2], "10"), kp.ID, kp)
-			So(err, ShouldBeNil)
-			So(r.Status.Code, ShouldEqual, tx.Success)
-			balance0 := common.Fixed{Value: s.Visitor.TokenBalance("iost", testID[0]), Decimal: s.Visitor.Decimal("iost")}
-			balance2 := common.Fixed{Value: s.Visitor.TokenBalance("iost", testID[2]), Decimal: s.Visitor.Decimal("iost")}
-			So(balance0.ToString(), ShouldEqual, "990")
-			So(balance2.ToString(), ShouldEqual, "10")
-		})
-
-		Convey("test out of amount limit", func() {
-			So(err, ShouldBeNil)
-			r, err := s.Call("Contracttransfer", "transfer", fmt.Sprintf(`["%v", "%v", "%v"]`, testID[0], testID[2], "110"), kp.ID, kp)
-			So(err, ShouldBeNil)
-			So(r.Status.Code, ShouldEqual, tx.ErrorRuntime)
-			So(r.Status.Message, ShouldContainSubstring, "exceed amountLimit in abi")
-			//balance0 := common.Fixed{Value:js.vi.TokenBalance("iost", testID[0]), Decimal:js.vi.Decimal("iost")}
-			//balance2 := common.Fixed{Value:js.vi.TokenBalance("iost", testID[2]), Decimal:js.vi.Decimal("iost")}
-			// todo exit when monitor.Call return err
-			// So(balance0.ToString(), ShouldEqual, "990")
-			// So(balance2.ToString(), ShouldEqual, "10")
-		})
-
-		Convey("test amount limit two level invocation", func() {
-			r, err := s.Call("Contracttransfer1", "transfer", fmt.Sprintf(`["%v", "%v", "%v"]`, testID[0], testID[2], "120"), kp.ID, kp)
-			So(err, ShouldBeNil)
-			So(r.Status.Code, ShouldEqual, tx.Success)
-			balance0 := common.Fixed{Value: s.vi.TokenBalance("iost", testID[0]), Decimal: s.vi.Decimal("iost")}
-			balance2 := common.Fixed{Value: s.vi.TokenBalance("iost", testID[2]), Decimal: s.vi.Decimal("iost")}
-			So(balance0.ToString(), ShouldEqual, "880")
-			So(balance2.ToString(), ShouldEqual, "120")
-		})
-
-	})
-}
-=======
-
-*/
->>>>>>> 6802546a
+}