--- conflicted
+++ resolved
@@ -32,144 +32,8 @@
 	Time:       123456,
 }
 
-<<<<<<< HEAD
 func TestTransfer(t *testing.T) { // todo auth error
 	ilog.Stop()
-=======
-type fataler interface {
-	Fatal(args ...interface{})
-}
-
-func MakeTx(act tx.Action) (*tx.Tx, error) {
-	trx := tx.NewTx([]*tx.Action{&act}, nil, int64(100000), int64(1), int64(10000000))
-
-	ac, err := account.NewKeyPair(common.Base58Decode(testID[1]), crypto.Secp256k1)
-	if err != nil {
-		return nil, err
-	}
-
-	trx, err = tx.SignTx(trx, ac)
-	if err != nil {
-		return nil, err
-	}
-	return trx, nil
-}
-
-func MakeTxWithAuth(act tx.Action, ac *account.KeyPair) (*tx.Tx, error) {
-	trx := tx.NewTx([]*tx.Action{&act}, nil, int64(100000), int64(1), int64(10000000))
-	trx, err := tx.SignTx(trx, ac)
-	if err != nil {
-		return nil, err
-	}
-	return trx, nil
-}
-
-func ReadFile(src string) ([]byte, error) {
-	fi, err := os.Open(src)
-	if err != nil {
-		return nil, err
-	}
-	defer fi.Close()
-	fd, err := ioutil.ReadAll(fi)
-	if err != nil {
-		return nil, err
-	}
-	return fd, nil
-}
-
-type JSTester struct {
-	t      fataler
-	e      Verifier
-	vi     *database.Visitor
-	mvccdb db.MVCCDB
-
-	cname string
-	c     *contract.Contract
-}
-
-func NewJSTester(t fataler) *JSTester {
-	mvccdb, err := db.NewMVCCDB("mvcc")
-	if err != nil {
-		panic(err)
-	}
-
-	//mvccdb := replaceDB(t)
-
-	vi := database.NewVisitor(0, mvccdb)
-	vi.SetBalance(testID[0], 1000000)
-
-	vi.Commit()
-
-	e := Verifier{}
-
-	return &JSTester{
-		t:      t,
-		vi:     vi,
-		e:      e,
-		mvccdb: mvccdb,
-	}
-}
-
-func (j *JSTester) ReadDB(key string) (value interface{}) {
-	return database.MustUnmarshal(j.vi.Get(j.cname + "-" + key))
-}
-
-func (j *JSTester) ReadMap(key, field string) (value interface{}) {
-	return database.MustUnmarshal(j.vi.MGet(j.cname+"-"+key, field))
-}
-
-func (j *JSTester) FlushDB(t *testing.T, keys []string) {
-	for _, k := range keys {
-		t.Logf("%s: %v", k, j.ReadDB(k))
-	}
-}
-
-func Compile(id, src, abi string) (*contract.Contract, error) {
-	bs, err := ReadFile(src + ".js")
-	if err != nil {
-		return nil, err
-	}
-	code := string(bs)
-
-	as, err := ReadFile(abi + ".abi")
-	if err != nil {
-		return nil, err
-	}
-
-	var info contract.Info
-	err = json.Unmarshal(as, &info)
-	if err != nil {
-		return nil, err
-	}
-	c := contract.Contract{
-		ID:   id,
-		Info: &info,
-		Code: code,
-	}
-
-	return &c, nil
-}
-
-func (j *JSTester) SetJS(code string) {
-	j.c = &contract.Contract{
-		ID:   "jsContract",
-		Code: code,
-		Info: &contract.Info{
-			Lang:    "javascript",
-			Version: "1.0.0",
-			Abi: []*contract.ABI{
-				{
-					Name:     "constructor",
-					Args:     []string{},
-					Payment:  0,
-					GasPrice: int64(1),
-					Limit:    contract.NewCost(100, 100, 100),
-				},
-			},
-		},
-	}
-}
->>>>>>> 3040818b
 
 	s := NewSimulator()
 	defer s.Clear()
@@ -190,80 +54,8 @@
 	})
 }
 
-<<<<<<< HEAD
 func TestJS_Database(t *testing.T) {
 	//ilog.Stop()
-=======
-func (j *JSTester) TestJS(main, args string) *tx.TxReceipt {
-
-	act2 := tx.NewAction(j.cname, main, args)
-
-	trx2, err := MakeTx(act2)
-	if err != nil {
-		j.t.Fatal(err)
-	}
-
-	r, err := j.e.Exec(bh, j.mvccdb, trx2, time.Second)
-	if err != nil {
-		j.t.Fatal(err)
-	}
-	return r
-}
-
-func (j *JSTester) Call(contract, abi, args string) *tx.TxReceipt {
-	act2 := tx.NewAction(contract, abi, args)
-
-	trx2, err := MakeTx(act2)
-	if err != nil {
-		j.t.Fatal(err)
-	}
-
-	r, err := j.e.Exec(bh, j.mvccdb, trx2, time.Second)
-	if err != nil {
-		j.t.Fatal(err)
-	}
-	return r
-}
-
-func (j *JSTester) CallWithAuth(contract, abi, args string, seckey string) *tx.TxReceipt {
-	act2 := tx.NewAction(contract, abi, args)
-	ac, err := account.NewKeyPair(common.Base58Decode(seckey), crypto.Secp256k1)
-	if err != nil {
-		panic(err)
-	}
-
-	trx2, err := MakeTxWithAuth(act2, ac)
-	if err != nil {
-		j.t.Fatal(err)
-	}
-
-	r, err := j.e.Exec(bh, j.mvccdb, trx2, time.Second)
-	if err != nil {
-		j.t.Fatal(err)
-	}
-	return r
-}
-
-func (j *JSTester) TestJSWithAuth(abi, args, seckey string) *tx.TxReceipt {
-	act2 := tx.NewAction(j.cname, abi, args)
-
-	ac, err := account.NewKeyPair(common.Base58Decode(seckey), crypto.Secp256k1)
-	if err != nil {
-		panic(err)
-	}
-
-	trx2, err := MakeTxWithAuth(act2, ac)
-	if err != nil {
-		j.t.Fatal(err)
-	}
-
-	r, err := j.e.Exec(bh, j.mvccdb, trx2, time.Second)
-	if err != nil {
-		j.t.Fatal(err)
-	}
-	return r
-}
->>>>>>> 3040818b
 
 	s := NewSimulator()
 	defer s.Clear()
@@ -431,9 +223,7 @@
 	})
 
 }
-<<<<<<< HEAD
 */
-=======
 
 func prepareContract(t *testing.T, js *JSTester) {
 	bh = &block.BlockHead{
@@ -527,5 +317,4 @@
 		})
 
 	})
-}
->>>>>>> 3040818b
+}