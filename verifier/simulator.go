--- conflicted
+++ resolved
@@ -91,11 +91,8 @@
 		Contract:   "iost.system",
 		ActionName: "SetCode",
 		Data:       fmt.Sprintf(`["%v"]`, c.B64Encode()),
-<<<<<<< HEAD
-	}}, nil, int64(100000), int64(100), int64(10000000))
-=======
-	}}, nil, 100000, 1, 10000000, 0)
->>>>>>> ef661d45
+	}}, nil, 100000, 100, 10000000, 0)
+
 
 	r, err := s.CallTx(trx, publisher, kp)
 	if err != nil {
@@ -142,11 +139,8 @@
 		Contract:   contractName,
 		ActionName: abi,
 		Data:       args,
-<<<<<<< HEAD
-	}}, nil, int64(10000), int64(100), int64(10000000))
-=======
-	}}, nil, 100000, 1, 10000000, 0)
->>>>>>> ef661d45
+	}}, nil, 100000, 100, 10000000, 0)
+
 
 	return s.CallTx(trx, publisher, auth)
 }
