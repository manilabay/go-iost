--- conflicted
+++ resolved
@@ -6,15 +6,11 @@
 	"log"
 	"sync"
 
-<<<<<<< HEAD
-	"github.com/iost-official/go-iost/ilog"
-=======
 	"golang.org/x/time/rate"
 )
 
 const (
 	goroutineLimit = 2000
->>>>>>> 223aa067
 )
 
 type semaphore chan struct{}
@@ -46,16 +42,7 @@
 			return
 		}
 	}
-
-<<<<<<< HEAD
-	err = handle.Publish()
-	if err != nil {
-		log.Println("Publish error", err)
-		return
-	}
-=======
 	limiter := rate.NewLimiter(rate.Limit(tps), 1)
->>>>>>> 223aa067
 
 	wg := new(sync.WaitGroup)
 	wg.Add(amount)
@@ -68,24 +55,12 @@
 		}
 		sem.Acquire()
 		go func(it int) {
-<<<<<<< HEAD
-			var waitGroup sync.WaitGroup
-
-			for j := 0; j < parallelNum; j++ {
-				ilog.Info("para: ", j)
-				waitGroup.Add(1)
-				go func(jj int) {
-					Handle(handle, jj, results)
-					waitGroup.Done()
-				}(j)
-=======
 			defer sem.Release()
 			defer wg.Done()
 			// Handle(handle, it, results)
 			_, err := handle.Run(it)
 			if err != nil {
 				fmt.Println(err)
->>>>>>> 223aa067
 			}
 		}(i)
 		if i%10000 == 0 {
