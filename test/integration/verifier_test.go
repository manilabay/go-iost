package integration

import (
	"fmt"
	"testing"

	"github.com/iost-official/go-iost/account"
	"github.com/iost-official/go-iost/common"
	"github.com/iost-official/go-iost/core/contract"
	"github.com/iost-official/go-iost/core/tx"
	"github.com/iost-official/go-iost/crypto"
	"github.com/iost-official/go-iost/ilog"
	. "github.com/iost-official/go-iost/verifier"
	"github.com/iost-official/go-iost/vm"
	"github.com/iost-official/go-iost/vm/native"
	. "github.com/smartystreets/goconvey/convey"
)

func TestTransfer(t *testing.T) {
	ilog.Stop()

	Convey("test transfer success case", t, func() {
		s := NewSimulator()
		defer s.Clear()
		kp := prepareAuth(t, s)

		s.SetGas(kp.ID, 100000)
		prepareContract(s)
		createToken(t, s, kp)

		Reset(func() {
			s.Visitor.SetTokenBalanceFixed("iost", testID[0], "1000")
			s.Visitor.SetTokenBalanceFixed("iost", testID[2], "0")
			s.SetGas(kp.ID, 100000)
			s.SetRAM(testID[0], 10000)
		})

		Convey("test transfer success case", func() {
			r, err := s.Call("token.iost", "transfer", fmt.Sprintf(`["iost","%v","%v","%v",""]`, testID[0], testID[2], 0.0001), kp.ID, kp)
			So(err, ShouldBeNil)
			So(r.Status.Message, ShouldEqual, "")
			So(s.Visitor.TokenBalance("iost", testID[0]), ShouldEqual, int64(99999990000))
			So(s.Visitor.TokenBalance("iost", testID[2]), ShouldEqual, int64(10000))
			So(r.GasUsage, ShouldEqual, 721)
		})

		Convey("test of token memo", func() {
			r, err := s.Call("token.iost", "transfer", fmt.Sprintf(`["iost","%v","%v","%v","memo"]`, testID[0], testID[2], 0.0001), kp.ID, kp)
			So(err, ShouldBeNil)
			So(r.Status.Code, ShouldEqual, tx.Success)

			memo := "test"
			for i := 0; i < 10; i++ {
				memo = memo + memo
			}
			r, err = s.Call("token.iost", "transfer", fmt.Sprintf(`["iost","%v","%v","%v","%v"]`, testID[0], testID[2], 0.0001, memo), kp.ID, kp)
			So(err, ShouldBeNil)
			So(r.Status.Code, ShouldEqual, tx.ErrorRuntime)
			So(r.Status.Message, ShouldContainSubstring, "memo too large")
		})
	})
}

func TestSetCode(t *testing.T) {
	ilog.SetLevel(ilog.LevelInfo)
	Convey("set code", t, func() {
		s := NewSimulator()
		defer s.Clear()
		kp := prepareAuth(t, s)
		s.SetAccount(account.NewInitAccount(kp.ID, kp.ID, kp.ID))
		s.SetGas(kp.ID, 1000000)
		s.SetRAM(kp.ID, 300)

		c, err := s.Compile("hw", "test_data/helloworld", "test_data/helloworld")
		So(err, ShouldBeNil)
		So(len(c.Encode()), ShouldEqual, 146)
		cname, r, err := s.DeployContract(c, kp.ID, kp)
		So(err, ShouldBeNil)
		So(r.Status.Code, ShouldEqual, tx.Success)
<<<<<<< HEAD
		So(cname, ShouldStartWith, "Contract")
		So(r.GasUsage, ShouldEqual, 1561)
=======
		So(cname, ShouldEqual, "ContractEJuvctjsCVirp9g22As7KbrM71783oq4wYE1Fcy8AXns")
		So(r.GasUsage, ShouldEqual, 1548)
>>>>>>> 852b4620
		So(s.Visitor.TokenBalance("ram", kp.ID), ShouldEqual, int64(64))

		r, err = s.Call(cname, "hello", "[]", kp.ID, kp)
		So(err, ShouldBeNil)
		So(r.Status.Message, ShouldEqual, "")
	})
}

func TestStringGas(t *testing.T) {
	ilog.SetLevel(ilog.LevelInfo)
	Convey("string op gas", t, func() {
		s := NewSimulator()
		defer s.Clear()
		kp := prepareAuth(t, s)
		s.SetAccount(account.NewInitAccount(kp.ID, kp.ID, kp.ID))
		s.SetGas(kp.ID, 1000000)
		s.SetRAM(kp.ID, 1000)

		c, err := s.Compile("so", "test_data/stringop", "test_data/stringop")
		So(err, ShouldBeNil)
		So(c, ShouldNotBeNil)
		cname, r, err := s.DeployContract(c, kp.ID, kp)
		So(err, ShouldBeNil)
		So(r.Status.Code, ShouldEqual, tx.Success)

		r, err = s.Call(cname, "add2", "[]", kp.ID, kp)
		So(err, ShouldBeNil)
		So(r.Status.Code, ShouldEqual, 0)
		gas2 := r.GasUsage

		r, err = s.Call(cname, "add9", "[]", kp.ID, kp)
		So(err, ShouldBeNil)
		So(r.Status.Code, ShouldEqual, 0)
		So(r.GasUsage-gas2, ShouldBeBetweenOrEqual, 12, 14)

		r, err = s.Call(cname, "equal9", "[]", kp.ID, kp)
		So(err, ShouldBeNil)
		So(r.Status.Code, ShouldEqual, 0)
		So(r.GasUsage-gas2, ShouldEqual, 14)

		r, err = s.Call(cname, "superadd9", "[]", kp.ID, kp)
		So(err, ShouldBeNil)
		So(r.Status.Code, ShouldEqual, 0)
		So(r.GasUsage-gas2, ShouldBeGreaterThan, 14)
	})
}

func TestJS_Database(t *testing.T) {
	//ilog.Stop()
	ilog.SetLevel(ilog.LevelInfo)
	Convey("test of s database", t, func() {
		s := NewSimulator()
		defer s.Clear()

		c, err := s.Compile("datatbase", "test_data/database", "test_data/database")
		So(err, ShouldBeNil)

		kp := prepareAuth(t, s)
		s.SetGas(kp.ID, 100000)
		s.SetRAM(kp.ID, 3000)

		cname, _, err := s.DeployContract(c, kp.ID, kp)
		So(err, ShouldBeNil)

		So(s.Visitor.Contract(cname), ShouldNotBeNil)
		So(s.Visitor.Get(cname+"-"+"num"), ShouldEqual, "s9")
		So(s.Visitor.Get(cname+"-"+"string"), ShouldEqual, "shello")
		So(s.Visitor.Get(cname+"-"+"bool"), ShouldEqual, "strue")
		So(s.Visitor.Get(cname+"-"+"array"), ShouldEqual, "s[1,2,3]")
		So(s.Visitor.Get(cname+"-"+"obj"), ShouldEqual, `s{"foo":"bar"}`)

		r, err := s.Call(cname, "read", `[]`, kp.ID, kp)

		So(err, ShouldBeNil)
		So(r.Status.Message, ShouldEqual, "")
		So(len(r.Returns), ShouldEqual, 1)
		So(r.Returns[0], ShouldEqual, `["true"]`)
	})

}

func TestAmountLimit(t *testing.T) {
	ilog.Stop()
	Convey("test of amount limit", t, func() {
		s := NewSimulator()
		defer s.Clear()
		prepareContract(s)

		kp, err := account.NewKeyPair(common.Base58Decode(testID[1]), crypto.Secp256k1)
		So(err, ShouldBeNil)

		createToken(t, s, kp)

		ca, err := s.Compile("Contracttransfer", "./test_data/transfer", "./test_data/transfer.js")
		So(err, ShouldBeNil)
		So(ca, ShouldNotBeNil)
		s.SetContract(ca)

		ca, err = s.Compile("Contracttransfer1", "./test_data/transfer1", "./test_data/transfer1.js")
		So(err, ShouldBeNil)
		So(ca, ShouldNotBeNil)
		contractTransfer1, _, err := s.DeployContract(ca, testID[0], kp)
		So(err, ShouldBeNil)

		s.SetRAM(testID[0], 10000)

		Reset(func() {
			s.Visitor.SetTokenBalanceFixed("iost", testID[0], "1000")
			s.Visitor.SetTokenBalanceFixed("iost", testID[2], "0")
			s.SetGas(kp.ID, 100000)
			s.SetRAM(testID[0], 10000)
		})

		Convey("test of amount limit", func() {
			r, err := s.Call("Contracttransfer", "transfer", fmt.Sprintf(`["%v", "%v", "%v"]`, testID[0], testID[2], "10"), testID[0], kp)
			s.Visitor.Commit()

			So(err, ShouldBeNil)
			So(r.Status.Code, ShouldEqual, tx.Success)
			balance0 := common.Fixed{Value: s.Visitor.TokenBalance("iost", testID[0]), Decimal: s.Visitor.Decimal("iost")}
			balance2 := common.Fixed{Value: s.Visitor.TokenBalance("iost", testID[2]), Decimal: s.Visitor.Decimal("iost")}
			So(balance0.ToString(), ShouldEqual, "990")
			So(balance2.ToString(), ShouldEqual, "10")
		})

		Convey("test out of amount limit, use signers ID", func() {
			s.SetAccount(account.NewInitAccount("test0", testID[0], testID[0]))
			s.Visitor.SetTokenBalanceFixed("iost", "test0", "1000")
			s.SetGas("test0", 100000)
			s.SetRAM("test0", 10000)

			r, err := s.Call("Contracttransfer", "transfer", fmt.Sprintf(`["%v", "%v", "%v"]`, "test0", testID[2], "200"), "test0", kp)
			s.Visitor.Commit()

			So(err, ShouldBeNil)
			So(r.Status.Message, ShouldContainSubstring, "exceed amountLimit in abi")
			So(r.Status.Code, ShouldEqual, tx.ErrorRuntime)
		})

		Convey("test out of amount limit", func() {
			r, err := s.Call("Contracttransfer", "transfer", fmt.Sprintf(`["%v", "%v", "%v"]`, testID[0], testID[2], "110"), testID[0], kp)
			s.Visitor.Commit()

			So(err, ShouldBeNil)
			So(r.Status.Message, ShouldContainSubstring, "exceed amountLimit in abi")
			So(r.Status.Code, ShouldEqual, tx.ErrorRuntime)
		})

		Convey("test amount limit two level invocation", func() {
			r, err := s.Call(contractTransfer1, "transfer", fmt.Sprintf(`["%v", "%v", "%v"]`, testID[0], testID[2], "120"), testID[0], kp)
			s.Visitor.Commit()

			So(err, ShouldBeNil)
			So(r.Status.Code, ShouldEqual, tx.Success)
			balance0 := common.Fixed{Value: s.Visitor.TokenBalance("iost", testID[0]), Decimal: s.Visitor.Decimal("iost")}
			balance2 := common.Fixed{Value: s.Visitor.TokenBalance("iost", testID[2]), Decimal: s.Visitor.Decimal("iost")}
			So(balance0.ToString(), ShouldEqual, "880")
			So(balance2.ToString(), ShouldEqual, "120")
		})

		Convey("test invalid amount limit", func() {
			ca, err = s.Compile("Contracttransfer2", "./test_data/transfer2", "./test_data/transfer2.js")
			So(err, ShouldBeNil)
			So(ca, ShouldNotBeNil)
			_, _, err := s.DeployContract(ca, testID[0], kp)
			So(err.Error(), ShouldContainSubstring, "abnormal char in amount")
		})

	})
}

func TestTxAmountLimit(t *testing.T) {
	ilog.Stop()
	Convey("test of tx amount limit", t, func() {
		s := NewSimulator()
		defer s.Clear()
		prepareContract(s)

		kp, err := account.NewKeyPair(common.Base58Decode(testID[1]), crypto.Secp256k1)
		So(err, ShouldBeNil)

		createToken(t, s, kp)
		s.SetRAM(testID[0], 10000)

		Reset(func() {
			s.Visitor.SetTokenBalanceFixed("iost", testID[0], "1000")
			s.Visitor.SetTokenBalanceFixed("iost", testID[2], "0")
			s.SetGas(kp.ID, 100000)
			s.SetRAM(testID[0], 10000)
		})

		Convey("test of tx amount limit", func() {
			trx := tx.NewTx([]*tx.Action{{
				Contract:   "token.iost",
				ActionName: "transfer",
				Data:       fmt.Sprintf(`["iost", "%v", "%v", "%v", ""]`, testID[0], testID[2], "10"),
			}}, nil, 100000, 100, 10000000, 0)
			trx.AmountLimit = append(trx.AmountLimit, &contract.Amount{Token: "iost", Val: "100"})
			r, err := s.CallTx(trx, testID[0], kp)
			s.Visitor.Commit()

			So(err, ShouldBeNil)
			So(r.Status.Code, ShouldEqual, tx.Success)
			balance0 := common.Fixed{Value: s.Visitor.TokenBalance("iost", testID[0]), Decimal: s.Visitor.Decimal("iost")}
			balance2 := common.Fixed{Value: s.Visitor.TokenBalance("iost", testID[2]), Decimal: s.Visitor.Decimal("iost")}
			So(balance0.ToString(), ShouldEqual, "990")
			So(balance2.ToString(), ShouldEqual, "10")
		})

		Convey("test out of amount limit", func() {
			trx := tx.NewTx([]*tx.Action{{
				Contract:   "token.iost",
				ActionName: "transfer",
				Data:       fmt.Sprintf(`["iost", "%v", "%v", "%v", ""]`, testID[0], testID[2], "110"),
			}}, nil, 100000, 100, 10000000, 0)
			trx.AmountLimit = append(trx.AmountLimit, &contract.Amount{Token: "iost", Val: "100"})
			r, err := s.CallTx(trx, testID[0], kp)
			s.Visitor.Commit()

			So(err, ShouldBeNil)
			So(r.Status.Code, ShouldEqual, tx.ErrorRuntime)
			So(r.Status.Message, ShouldContainSubstring, "exceed amountLimit in abi")
			// todo
			// balance2 := common.Fixed{Value: s.Visitor.TokenBalance("iost", testID[2]), Decimal: s.Visitor.Decimal("iost")}
			// So(balance2.ToString(), ShouldEqual, "0")
		})

		Convey("test invalid amount limit", func() {
			trx := tx.NewTx([]*tx.Action{{
				Contract:   "token.iost",
				ActionName: "transfer",
				Data:       fmt.Sprintf(`["iost", "%v", "%v", "%v", ""]`, testID[0], testID[2], "110"),
			}}, nil, 100000, 100, 10000000, 0)
			trx.AmountLimit = append(trx.AmountLimit, &contract.Amount{Token: "iost1", Val: "100"})

			err = vm.CheckAmountLimit(s.Mvcc, trx)
			So(err.Error(), ShouldContainSubstring, "token not exists in amountLimit")
		})
	})
}

func TestTokenMemo(t *testing.T) {
	ilog.Stop()
	Convey("test of token memo", t, func() {
		s := NewSimulator()
		defer s.Clear()
		prepareContract(s)

		kp, err := account.NewKeyPair(common.Base58Decode(testID[1]), crypto.Secp256k1)
		So(err, ShouldBeNil)

		createToken(t, s, kp)
		s.SetRAM(testID[0], 10000)

		Reset(func() {
			s.Visitor.SetTokenBalanceFixed("iost", testID[0], "1000")
			s.Visitor.SetTokenBalanceFixed("iost", testID[2], "0")
			s.SetGas(kp.ID, 100000)
			s.SetRAM(testID[0], 10000)
		})

	})
}

func TestNativeVM_GasLimit(t *testing.T) {
	ilog.Stop()
	Convey("test of amount limit", t, func() {
		s := NewSimulator()
		defer s.Clear()
		prepareContract(s)

		kp, err := account.NewKeyPair(common.Base58Decode(testID[1]), crypto.Secp256k1)
		if err != nil {
			t.Fatal(err)
		}
		createToken(t, s, kp)
		s.SetGas(kp.ID, 100000)

		tx0 := tx.NewTx([]*tx.Action{{
			Contract:   "token.iost",
			ActionName: "transfer",
			Data:       fmt.Sprintf(`["iost", "%v", "%v", "%v", ""]`, testID[0], testID[2], "10"),
		}}, nil, 550, 100, 10000000, 0)

		r, err := s.CallTx(tx0, testID[0], kp)
		s.Visitor.Commit()
		So(err, ShouldBeNil)
		So(r.Status.Code, ShouldEqual, tx.ErrorRuntime)
		So(r.Status.Message, ShouldContainSubstring, "gas limit exceeded")

	})
}

func TestDomain(t *testing.T) {
	Convey("test of domain", t, func() {
		s := NewSimulator()
		defer s.Clear()

		c, err := s.Compile("datatbase", "test_data/database", "test_data/database")
		So(err, ShouldBeNil)

		kp := prepareAuth(t, s)
		s.SetGas(kp.ID, 100000)
		s.SetRAM(kp.ID, 3000)

		cname, _, err := s.DeployContract(c, kp.ID, kp)
		So(err, ShouldBeNil)
		s.Visitor.SetContract(native.ABI("domain.iost", native.DomainABIs))
		r1, err := s.Call("domain.iost", "Link", fmt.Sprintf(`["abcde","%v"]`, cname), kp.ID, kp)
		So(err, ShouldBeNil)
		So(r1.Status.Message, ShouldEqual, "")
		r2, err := s.Call("abcde", "read", "[]", kp.ID, kp)
		So(err, ShouldBeNil)
		So(r2.Status.Message, ShouldEqual, "")
	})
}

func TestAuthority(t *testing.T) {
	ilog.SetLevel(ilog.LevelInfo)
	s := NewSimulator()
	defer s.Clear()
	Convey("test of Auth", t, func() {

		ca, err := s.Compile("auth.iost", "../../contract/account", "../../contract/account.js")
		So(err, ShouldBeNil)
		s.Visitor.SetContract(ca)

		kp := prepareAuth(t, s)
		s.SetGas(kp.ID, 100000)

		r, err := s.Call("auth.iost", "SignUp", array2json([]interface{}{"myid", kp.ID, "akey"}), kp.ID, kp)
		So(err, ShouldBeNil)
		So(r.Status.Message, ShouldEqual, "")
		So(s.Visitor.MGet("auth.iost-account", "myid"), ShouldStartWith, `s{"id":"myid",`)

		r, err = s.Call("auth.iost", "AddPermission", array2json([]interface{}{"myid", "perm1", 1}), kp.ID, kp)
		So(err, ShouldBeNil)
		So(r.Status.Message, ShouldEqual, "")
		So(s.Visitor.MGet("auth.iost-account", "myid"), ShouldContainSubstring, `"perm1":{"name":"perm1","groups":[],"items":[],"threshold":1}`)
	})

}<|MERGE_RESOLUTION|>--- conflicted
+++ resolved
@@ -77,13 +77,8 @@
 		cname, r, err := s.DeployContract(c, kp.ID, kp)
 		So(err, ShouldBeNil)
 		So(r.Status.Code, ShouldEqual, tx.Success)
-<<<<<<< HEAD
-		So(cname, ShouldStartWith, "Contract")
+		So(cname, ShouldEqual, "ContractEJuvctjsCVirp9g22As7KbrM71783oq4wYE1Fcy8AXns")
 		So(r.GasUsage, ShouldEqual, 1561)
-=======
-		So(cname, ShouldEqual, "ContractEJuvctjsCVirp9g22As7KbrM71783oq4wYE1Fcy8AXns")
-		So(r.GasUsage, ShouldEqual, 1548)
->>>>>>> 852b4620
 		So(s.Visitor.TokenBalance("ram", kp.ID), ShouldEqual, int64(64))
 
 		r, err = s.Call(cname, "hello", "[]", kp.ID, kp)
