--- conflicted
+++ resolved
@@ -41,11 +41,7 @@
 			So(r.Status.Message, ShouldEqual, "")
 			So(s.Visitor.TokenBalance("iost", acc0.ID), ShouldEqual, int64(99999990000))
 			So(s.Visitor.TokenBalance("iost", acc1.ID), ShouldEqual, int64(10000))
-<<<<<<< HEAD
 			So(r.GasUsage, ShouldEqual, 695400)
-=======
-			So(r.GasUsage, ShouldEqual, 483400)
->>>>>>> 8d8fdd7d
 		})
 
 		Convey("test of token memo", func() {
@@ -83,13 +79,8 @@
 		So(err, ShouldBeNil)
 		So(r.Status.Code, ShouldEqual, tx.Success)
 		So(cname, ShouldEqual, "ContractAhFA9ToFpBVg6hFgyRRf37XYh4w3e3a7TZUxGTSFdawA")
-<<<<<<< HEAD
 		So(r.GasUsage, ShouldEqual, 3592500)
 		So(s.Visitor.TokenBalance("ram", acc.ID), ShouldEqual, int64(2694))
-=======
-		So(r.GasUsage, ShouldEqual, 764400)
-		So(s.Visitor.TokenBalance("ram", acc.ID), ShouldEqual, int64(2697))
->>>>>>> 8d8fdd7d
 
 		r, err = s.Call(cname, "hello", "[]", acc.ID, acc.KeyPair)
 		So(err, ShouldBeNil)
@@ -528,15 +519,9 @@
 		var txGasLimit int64 = 100000
 		Convey("normal case", func() {
 			s.SetGas(acc0.ID, 0)
-<<<<<<< HEAD
 			tx0 := tx.NewTx([]*tx.Action{pledgeAction}, nil, txGasLimit*100, 100, 10000000, 0)
-			r, err := s.CallTx(tx0, acc0.ID, acc0.KeyPair)
-			txGasUsage := r.GasUsage / 100
-=======
-			tx0 := tx.NewTx([]*tx.Action{pledgeAction}, nil, txGasLimit * 100, 100, 10000000, 0)
 			tx0.AmountLimit = append(tx0.AmountLimit, &contract.Amount{Token:"iost", Val:"unlimited"})
 			r, err := s.CallTx(tx0, acc0.ID, acc0.KeyPair)
->>>>>>> 8d8fdd7d
 			s.Visitor.Commit()
 			So(err, ShouldBeNil)
 			So(r.Status.Message, ShouldEqual, "")
@@ -666,24 +651,15 @@
 			for i := 0; i < 2; i++ {
 				acts = append(acts, tx.NewAction("Contracttransfer", "transfer", fmt.Sprintf(`["%v", "%v", "%v"]`, acc0.ID, acc1.ID, "10")))
 			}
-<<<<<<< HEAD
 			trx := tx.NewTx(acts, nil, 10000000, 100, s.Head.Time, 0)
-=======
-			trx := tx.NewTx(acts, nil, 1355600, 100, s.Head.Time, 0)
 			trx.AmountLimit = append(trx.AmountLimit, &contract.Amount{Token:"*", Val:"unlimited"})
->>>>>>> 8d8fdd7d
 
 			r, err := s.CallTx(trx, acc0.ID, acc0.KeyPair)
 			s.Visitor.Commit()
 
 			So(err, ShouldBeNil)
-<<<<<<< HEAD
-			So(r.Status.Code, ShouldEqual, tx.Success)
+			So(r.Status.Message, ShouldEqual, "")
 			So(r.GasUsage, ShouldEqual, int64(7232200))
-=======
-			So(r.Status.Message, ShouldEqual, "")
-			So(r.GasUsage, ShouldEqual, int64(1117200))
->>>>>>> 8d8fdd7d
 			balance0 := common.Fixed{Value: s.Visitor.TokenBalance("iost", acc0.ID), Decimal: s.Visitor.Decimal("iost")}
 			balance2 := common.Fixed{Value: s.Visitor.TokenBalance("iost", acc1.ID), Decimal: s.Visitor.Decimal("iost")}
 			So(balance0.ToString(), ShouldEqual, "980")
