--- conflicted
+++ resolved
@@ -54,18 +54,10 @@
 )
 
 func main() {
-<<<<<<< HEAD
-	initConfig()
-	conf, err := common.NewConfig(viper.GetViper())
-	if err != nil {
-		os.Exit(1)
-	}
-=======
 	//	cmd.Execute()
 	flag.Parse()
 	conf := common.NewConfig(*configfile)
 
->>>>>>> 722b83c8
 	glb, err := global.New(conf)
 	if err != nil {
 		os.Exit(1)
