// Copyright © 2018 NAME HERE <EMAIL ADDRESS>
//
// Licensed under the Apache License, Version 2.0 (the "License");
// you may not use this file except in compliance with the License.
// You may obtain a copy of the License at
//
//     http://www.apache.org/licenses/LICENSE-2.0
//
// Unless required by applicable law or agreed to in writing, software
// distributed under the License is distributed on an "AS IS" BASIS,
// WITHOUT WARRANTIES OR CONDITIONS OF ANY KIND, either express or implied.
// See the License for the specific language governing permissions and
// limitations under the License.

package main

import (
	"os"
	"os/signal"
	"syscall"

	"github.com/iost-official/Go-IOS-Protocol/account"
	"github.com/iost-official/Go-IOS-Protocol/common"
	"github.com/iost-official/Go-IOS-Protocol/consensus"
	"github.com/iost-official/Go-IOS-Protocol/consensus/synchronizer"
	"github.com/iost-official/Go-IOS-Protocol/core/blockcache"
	"github.com/iost-official/Go-IOS-Protocol/core/global"
	"github.com/iost-official/Go-IOS-Protocol/core/txpool"
	"github.com/iost-official/Go-IOS-Protocol/ilog"
	"github.com/iost-official/Go-IOS-Protocol/metrics"
	"github.com/iost-official/Go-IOS-Protocol/p2p"
	"github.com/iost-official/Go-IOS-Protocol/rpc"
	"github.com/iost-official/Go-IOS-Protocol/vm"
	flag "github.com/spf13/pflag"
)

var (
	configfile = flag.StringP("config", "f", "", "Configuration `file`")
	help       = flag.BoolP("help", "h", false, "Display available options")
)

func initMetrics(metricsConfig *common.MetricsConfig) error {
	if metricsConfig == nil || !metricsConfig.Enable {
		return nil
	}
	err := metrics.SetPusher(metricsConfig.PushAddr)
	if err != nil {
		return err
	}
	return metrics.Start()
}

func getLogLevel(l string) ilog.Level {
	switch l {
	case "debug":
		return ilog.LevelDebug
	case "info":
		return ilog.LevelInfo
	case "warn":
		return ilog.LevelWarn
	case "error":
		return ilog.LevelError
	case "fatal":
		return ilog.LevelFatal
	default:
		return ilog.LevelDebug
	}
}

func initLogger(logConfig *common.LogConfig) {
	if logConfig == nil {
		return
	}
	logger := ilog.New()
	if logConfig.AsyncWrite {
		logger.AsyncWrite()
	}
	if logConfig.ConsoleLog != nil && logConfig.ConsoleLog.Enable {
		consoleWriter := ilog.NewConsoleWriter()
		consoleWriter.SetLevel(getLogLevel(logConfig.ConsoleLog.Level))
		logger.AddWriter(consoleWriter)
	}
	if logConfig.FileLog != nil && logConfig.FileLog.Enable {
		fileWriter := ilog.NewFileWriter(logConfig.FileLog.Path)
		fileWriter.SetLevel(getLogLevel(logConfig.FileLog.Level))
		logger.AddWriter(fileWriter)
	}
	ilog.InitLogger(logger)
}

func main() {
	flag.Parse()
	if *help {
		flag.Usage()
	}

	if *configfile == "" {
		*configfile = os.Getenv("GOPATH") + "/src/github.com/iost-official/Go-IOS-Protocol/config/iserver.yaml"
	}

	conf := common.NewConfig(*configfile)

	initLogger(conf.Log)

	ilog.Infof("Config Information:\n%v", conf.YamlString())

<<<<<<< HEAD
	vm.SetUp(conf.VM)
=======
	err := initMetrics(conf.Metrics)
	if err != nil {
		ilog.Errorf("init metrics failed. err=%v", err)
	}
>>>>>>> a78c70d4

	glb, err := global.New(conf)
	if err != nil {
		ilog.Fatalf("create global failed. err=%v", err)
	}

	var app common.App

	p2pService, err := p2p.NewNetService(conf.P2P)
	if err != nil {
		ilog.Fatalf("network initialization failed, stop the program! err:%v", err)
	}
	app = append(app, p2pService)

	accSecKey := glb.Config().ACC.SecKey
	acc, err := account.NewAccount(common.Base58Decode(accSecKey))
	if err != nil {
		ilog.Fatalf("NewAccount failed, stop the program! err:%v", err)
	}
	account.MainAccount = acc

	blkCache, err := blockcache.NewBlockCache(glb)
	if err != nil {
		ilog.Fatalf("blockcache initialization failed, stop the program! err:%v", err)
	}

	sync, err := synchronizer.NewSynchronizer(glb, blkCache, p2pService)
	if err != nil {
		ilog.Fatalf("synchronizer initialization failed, stop the program! err:%v", err)
	}
	app = append(app, sync)

	var txp txpool.TxPool
	txp, err = txpool.NewTxPoolImpl(glb, blkCache, p2pService)
	if err != nil {
		ilog.Fatalf("txpool initialization failed, stop the program! err:%v", err)
	}
	app = append(app, txp)

	rpcServer := rpc.NewRPCServer(txp, blkCache, glb)
	app = append(app, rpcServer)

	consensus, err := consensus.Factory(
		"pob",
		acc, glb, blkCache, txp, p2pService, sync, account.WitnessList) //witnessList)
	if err != nil {
		ilog.Fatalf("consensus initialization failed, stop the program! err:%v", err)
	}
	app = append(app, consensus)

	err = app.Start()
	if err != nil {
		ilog.Fatal("start iserver failed. err=%v", err)
	}

	waitExit()

	app.Stop()
	ilog.Stop()
}

func waitExit() {
	c := make(chan os.Signal, 1)
	signal.Notify(c, syscall.SIGINT, syscall.SIGTERM, syscall.SIGQUIT)
	i := <-c
	ilog.Infof("IOST server received interrupt[%v], shutting down...", i)
}<|MERGE_RESOLUTION|>--- conflicted
+++ resolved
@@ -104,14 +104,12 @@
 
 	ilog.Infof("Config Information:\n%v", conf.YamlString())
 
-<<<<<<< HEAD
 	vm.SetUp(conf.VM)
-=======
+
 	err := initMetrics(conf.Metrics)
 	if err != nil {
 		ilog.Errorf("init metrics failed. err=%v", err)
 	}
->>>>>>> a78c70d4
 
 	glb, err := global.New(conf)
 	if err != nil {
