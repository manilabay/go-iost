--- conflicted
+++ resolved
@@ -18,11 +18,7 @@
             }
         ]);
         for (const info of witnessInfo) {
-<<<<<<< HEAD
-            if (info.Balance !== 0) {
-=======
-            if(info.Balance !== 0) {
->>>>>>> 919879ad
+            if ( info.Balance !== 0 ) {
                 this._call("token.iost", "issue", [
                     "iost",
                     info.ID,
