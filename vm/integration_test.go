package vm

import (
	"testing"

	"fmt"

	"os"

	"time"

	"github.com/iost-official/go-iost/account"
	"github.com/iost-official/go-iost/common"
	"github.com/iost-official/go-iost/core/block"
	"github.com/iost-official/go-iost/core/contract"
	"github.com/iost-official/go-iost/core/tx"
	"github.com/iost-official/go-iost/crypto"
	"github.com/iost-official/go-iost/db"
	"github.com/iost-official/go-iost/ilog"
	"github.com/iost-official/go-iost/vm/database"
	"github.com/iost-official/go-iost/vm/host"
	"github.com/iost-official/go-iost/vm/native"
	. "github.com/smartystreets/goconvey/convey"
)

var testID = []string{
	"IOST4wQ6HPkSrtDRYi2TGkyMJZAB3em26fx79qR3UJC7fcxpL87wTn", "EhNiaU4DzUmjCrvynV3gaUeuj2VjB1v2DCmbGD5U2nSE",
	"IOST558jUpQvBD7F3WTKpnDAWg6HwKrfFiZ7AqhPFf4QSrmjdmBGeY", "8dJ9YKovJ5E7hkebAQaScaG1BA8snRUHPUbVcArcTVq6",
	"IOST7ZNDWeh8pHytAZdpgvp7vMpjZSSe5mUUKxDm6AXPsbdgDMAYhs", "7CnwT7BXkEFAVx6QZqC7gkDhQwbvC3d2CkMZvXHZdDMN",
	"IOST54ETA3q5eC8jAoEpfRAToiuc6Fjs5oqEahzghWkmEYs9S9CMKd", "Htarc5Sp4trjqY4WrTLtZ85CF6qx87v7CRwtV4RRGnbF",
	"IOST7GmPn8xC1RESMRS6a62RmBcCdwKbKvk2ZpxZpcXdUPoJdapnnh", "Bk8bAyG4VLBcrsoRErPuQGhwCy4C1VxfKE4jjX9oLhv",
	"IOST7ZGQL4k85v4wAxWngmow7JcX4QFQ4mtLNjgvRrEnEuCkGSBEHN", "546aCDG9igGgZqVZeybajaorP5ZeF9ghLu2oLncXk3d6",
	"IOST59uMX3Y4ab5dcq8p1wMXodANccJcj2efbcDThtkw6egvcni5L9", "DXNYRwG7dRFkbWzMNEbKfBhuS8Yn51x9J6XuTdNwB11M",
	"IOST8mFxe4kq9XciDtURFZJ8E76B8UssBgRVFA5gZN9HF5kLUVZ1BB", "AG8uECmAwFis8uxTdWqcgGD9tGDwoP6CxqhkhpuCdSeC",
	"IOST7uqa5UQPVT9ongTv6KmqDYKdVYSx4DV2reui4nuC5mm5vBt3D9", "GJt5WSSv5WZi1axd3qkb1vLEfxCEgKGupcXf45b5tERU",
	"IOST6wYBsLZmzJv22FmHAYBBsTzmV1p1mtHQwkTK9AjCH9Tg5Le4i4", "7U3uwEeGc2TF3Xde2oT66eTx1Uw15qRqYuTnMd3NNjai",
}

var systemContract = native.SystemABI()

func ininit(t *testing.T) (Engine, *database.Visitor, db.MVCCDB) {
	mvccdb, err := db.NewMVCCDB("mvcc")
	if err != nil {
		t.Fatal(err)
	}

	//mvccdb := replaceDB(t)

	vi := database.NewVisitor(0, mvccdb)
	vi.SetBalance(testID[0], 1000000)
	vi.SetContract(systemContract)
	vi.Commit()

	bh := &block.BlockHead{
		ParentHash: []byte("abc"),
		Number:     10,
		Witness:    "witness",
		Time:       123456,
	}

	e := newEngine(bh, vi)

	//e.SetUp("js_path", jsPath)
	e.SetUp("log_level", "debug")
	e.SetUp("log_enable", "")
	return e, vi, mvccdb
}

func closeMVCCDB(m db.MVCCDB) {
	m.Close()
	os.RemoveAll("mvcc")
}

func MakeTx(act tx.Action) (*tx.Tx, error) {
	trx := tx.NewTx([]*tx.Action{&act}, nil, 100000, 1, 10000000, 0)

	ac, err := account.NewKeyPair(common.Base58Decode(testID[1]), crypto.Secp256k1)
	if err != nil {
		return nil, err
	}
	trx, err = tx.SignTx(trx, ac.ID, ac)
	if err != nil {
		return nil, err
	}
	return trx, nil
}

func MakeTxWithAuth(act tx.Action, ac *account.KeyPair) (*tx.Tx, error) {
	trx := tx.NewTx([]*tx.Action{&act}, nil, 100000, 1, 10000000, 0)
	trx, err := tx.SignTx(trx, ac.ID, ac)
	if err != nil {
		return nil, err
	}
	return trx, nil
}

<<<<<<< HEAD
=======
func TestIntergration_Transfer(t *testing.T) {
	ilog.Stop()
	e, vi, mvcc := ininit(t)
	defer closeMVCCDB(mvcc)

	act := tx.NewAction("iost.system", "Transfer", fmt.Sprintf(`["%v","%v","%v"]`, testID[0], testID[2], "0.000001"))

	trx := tx.NewTx([]*tx.Action{&act}, nil, 10000, 1, 10000000, 0)

	ac, err := account.NewKeyPair(common.Base58Decode(testID[1]), crypto.Secp256k1)
	if err != nil {
		t.Fatal(err)
	}
	trx, err = tx.SignTx(trx, ac.ID, ac)
	if err != nil {
		t.Fatal(err)
	}

	Convey("trasfer success case", t, func() {
		r, err := e.Exec(trx, time.Second)
		if r.Status.Code != 0 {
			t.Fatal(r)
		}
		So(err, ShouldBeNil)
		So(vi.Balance(testID[0]), ShouldEqual, int64(999597))
		So(vi.Balance(testID[2]), ShouldEqual, int64(100))
	})

	act2 := tx.NewAction("iost.system", "Transfer", fmt.Sprintf(`["%v","%v",%v]`, testID[0], testID[2], "999896"))
	trx2 := tx.NewTx([]*tx.Action{&act2}, nil, 10000, 1, 10000000, 0)
	trx2, err = tx.SignTx(trx2, ac.ID, ac)
	if err != nil {
		t.Fatal(err)
	}

	Convey("trasfer balance not enough case", t, func() {
		r, err := e.Exec(trx2, time.Second)
		if r.Status.Code != 4 {
			t.Fatal(r)
		}
		So(err, ShouldBeNil)
		So(vi.Balance(testID[0]), ShouldEqual, int64(999586))
		So(vi.Balance(testID[2]), ShouldEqual, int64(100))
	})
}

>>>>>>> ef661d45
func jsHelloWorld() *contract.Contract {
	jshw := contract.Contract{
		ID: "ContractjsHelloWorld",
		Code: `
class Contract {
 init() {

 }
 hello() {
  return "world";
 }
}

module.exports = Contract;
`,
		Info: &contract.Info{
			Lang:    "javascript",
			Version: "1.0.0",
			Abi: []*contract.ABI{
				{
					Name:     "hello",
					Payment:  0,
					GasPrice: int64(1),
					Limit:    contract.NewCost(100, 100, 100),
					Args:     []string{},
				}, {
					Name:     "constructor",
					Payment:  0,
					GasPrice: int64(1),
					Limit:    contract.NewCost(100, 100, 100),
					Args:     []string{},
				},
			},
		},
	}
	return &jshw
}

func TestEngine_InitSetCode(t *testing.T) {
	t.Skip("dep")

	mvccdb, err := db.NewMVCCDB("mvcc")
	if err != nil {
		t.Fatal(err)
	}

	defer closeMVCCDB(mvccdb)

	vi := database.NewVisitor(0, mvccdb)
	vi.SetBalance(testID[0], 1000000)
	vi.SetContract(systemContract)
	vi.Commit()

	bh := &block.BlockHead{
		ParentHash: []byte("abc"),
		Number:     0,
		Witness:    "witness",
		Time:       123456,
	}

	e := newEngine(bh, vi)

	//e.SetUp("js_path", jsPath)
	e.SetUp("log_level", "debug")
	e.SetUp("log_enable", "")

	jshw := jsHelloWorld()

	act := tx.NewAction("iost.system", "InitSetCode", fmt.Sprintf(`["iost.test", "%v"]`, jshw.B64Encode()))

	trx, err := MakeTx(act)
	if err != nil {
		t.Fatal(err)
	}

	r, err := e.Exec(trx, time.Second)
	if err != nil {
		t.Fatal(err)
	}
	if r.Status.Code != tx.Success {
		t.Fatal(r)
	}
	ilog.Debugf(fmt.Sprintln("balance of sender :", vi.Balance(testID[0])))

	act2 := tx.NewAction("iost.test", "hello", `[]`)

	trx2, err := MakeTx(act2)
	if err != nil {
		t.Fatal(err)
	}

	r, err = e.Exec(trx2, time.Second)
	if err != nil {
		t.Fatal(err)
	}
	if r.Status.Code != tx.Success {
		t.Fatal(r)
	}
	ilog.Debugf(fmt.Sprintln("balance of sender :", vi.Balance(testID[0])))
}

func TestIntergration_CallJSCode(t *testing.T) {
	t.Skip("dep")

	ilog.Stop()
	e, vi, mvcc := ininit(t)
	defer closeMVCCDB(mvcc)

	jshw := jsHelloWorld()
	jsc := jsCallHelloWorld()

	vi.SetContract(jshw)
	vi.SetContract(jsc)

	act := tx.NewAction("Contractcall_hello_world", "call_hello", fmt.Sprintf(`[]`))

	trx, err := MakeTx(act)
	if err != nil {
		t.Fatal(err)
	}

	r, err := e.Exec(trx, time.Second)
	if err != nil {
		t.Fatal(err)
	}
	if r.Status.Code != 0 {
		t.Fatal(r.Status.Message)
	}
	if vi.Balance(testID[0]) != int64(1000000) { // todo something wrong here!
		t.Fatal(vi.Balance(testID[0]))
	}
}

func jsCallHelloWorld() *contract.Contract {
	return &contract.Contract{
		ID: "Contractcall_hello_world",
		Code: `
class Contract {
 init() {

 }
 call_hello() {
  return BlockChain.call("ContractjsHelloWorld", "hello", "[]")
 }
}

module.exports = Contract;
`,
		Info: &contract.Info{
			Lang:    "javascript",
			Version: "1.0.0",
			Abi: []*contract.ABI{
				{
					Name:     "call_hello",
					Payment:  0,
					GasPrice: int64(1),
					Limit:    contract.NewCost(100, 100, 100),
					Args:     []string{},
				},
			},
		},
	}
}

func TestIntergration_CallJSCodeWithReceipt(t *testing.T) {
	t.Skip("dep")

	ilog.Stop()
	e, vi, mvcc := ininit(t)
	defer closeMVCCDB(mvcc)

	jshw := jsHelloWorld()
	jsc := jsCallHelloWorldWithReceipt()

	vi.SetContract(jshw)
	vi.SetContract(jsc)

	act := tx.NewAction("Contractcall_hello_world", "call_hello", fmt.Sprintf(`[]`))

	trx, err := MakeTx(act)
	if err != nil {
		t.Fatal(err)
	}

	r, err := e.Exec(trx, time.Second)
	if err != nil {
		t.Fatal(err)
	}
	if r.Status.Code != 0 {
		t.Fatal(r.Status.Message)
	}
	if vi.Balance(testID[0]) != int64(999999) {
		t.Fatal(vi.Balance(testID[0]))
	}
}

func jsCallHelloWorldWithReceipt() *contract.Contract {
	return &contract.Contract{
		ID: "Contractcall_hello_world",
		Code: `
class Contract {
 init() {

 }
 call_hello() {
  return BlockChain.callWithReceipt("ContractjsHelloWorld", "hello", "[]")
 }
}

module.exports = Contract;
`,
		Info: &contract.Info{
			Lang:    "javascript",
			Version: "1.0.0",
			Abi: []*contract.ABI{
				{
					Name:     "call_hello",
					Payment:  0,
					GasPrice: int64(1),
					Limit:    contract.NewCost(100, 100, 100),
					Args:     []string{},
				},
			},
		},
	}
}

func TestIntergration_Payment_Success(t *testing.T) {
	t.Skip("dep")

	jshw := jsHelloWorld()
	jshw.Info.Abi[0].Payment = 1
	jshw.Info.Abi[0].GasPrice = int64(10)

	//ilog.Debugf("init %v", jshw.Info.Abis[0].GetLimit())

	e, vi, mvcc := ininit(t)
	defer closeMVCCDB(mvcc)
	vi.SetContract(jshw)

	vi.SetBalance("CGjsHelloWorld", 1000000)

	act := tx.NewAction("ContractjsHelloWorld", "hello", fmt.Sprintf(`[]`))

	trx, err := MakeTx(act)
	if err != nil {
		t.Fatal(err)
	}

	r, err := e.Exec(trx, time.Second)
	if err != nil {
		t.Fatal(err)
	}
	if r.Status.Code != 0 {
		t.Fatal(r.Status.Message)
	}
	if vi.Balance(testID[0]) != int64(1000000) {
		t.Fatal(vi.Balance(testID[0]))
	}
	if vi.Balance("CGjsHelloWorld") != int64(1000000) { // todo something wrong here
		t.Fatal(vi.Balance("CGjsHelloWorld"))
	}

}

func TestIntergration_Payment_Failed(t *testing.T) {
	t.Skip("dep")
	jshw := jsHelloWorld()
	jshw.Info.Abi[0].Payment = 1
	jshw.Info.Abi[0].GasPrice = int64(10)

	jshw.Info.Abi[0].Limit.Data = -1
	jshw.Info.Abi[0].Limit.CPU = -1
	jshw.Info.Abi[0].Limit.Net = -1

	ilog.Debugf("init %v", jshw.Info.Abi[0].GetLimit())

	e, vi, mvcc := ininit(t)
	defer closeMVCCDB(mvcc)
	vi.SetContract(jshw)

	vi.SetBalance("CGjsHelloWorld", 1000000)
	vi.Commit()

	act := tx.NewAction("ContractjsHelloWorld", "hello", fmt.Sprintf(`[]`))

	trx, err := MakeTx(act)
	if err != nil {
		t.Fatal(err)
	}

	r, err := e.Exec(trx, time.Second)
	ilog.Debugf("success: %v, %v", r, err)
	ilog.Debugf("balance of sender : %v", vi.Balance(testID[0]))
	ilog.Debugf("balance of contract : %v", vi.Balance("CGjsHelloWorld"))

}

type fataler interface {
	Fatal(args ...interface{})
}

type JSTester struct {
	t      fataler
	e      Engine
	vi     *database.Visitor
	mvccdb db.MVCCDB

	cname string
	c     *contract.Contract
}

func NewJSTester(t fataler) *JSTester {
	mvccdb, err := db.NewMVCCDB("mvcc")
	if err != nil {
		panic(err)
	}

	//mvccdb := replaceDB(t)

	vi := database.NewVisitor(0, mvccdb)
	vi.SetBalance(testID[0], 1000000*1e8)
	vi.SetContract(systemContract)
	vi.Commit()

	bh := &block.BlockHead{
		ParentHash: []byte("abc"),
		Number:     200,
		Witness:    "witness",
		Time:       123456,
	}

	e := newEngine(bh, vi)

	e.SetUp("js_path", jsPath)
	e.SetUp("log_level", "debug")
	e.SetUp("log_enable", "")
	return &JSTester{
		t:      t,
		vi:     vi,
		e:      e,
		mvccdb: mvccdb,
	}
}

func (j *JSTester) ReadDB(key string) (value interface{}) {
	return database.MustUnmarshal(j.vi.Get(j.cname + "-" + key))
}

func (j *JSTester) ReadMap(key, field string) (value interface{}) {
	return database.MustUnmarshal(j.vi.MGet(j.cname+"-"+key, field))
}

func (j *JSTester) FlushDB(t *testing.T, keys []string) {
	for _, k := range keys {
		t.Logf("%s: %v", k, j.ReadDB(k))
	}
}

func (j *JSTester) NewBlock(bh *block.BlockHead) {
	j.e = newEngine(bh, j.vi)
	j.e.SetUp("js_path", jsPath)
	j.e.SetUp("log_level", "debug")
	j.e.SetUp("log_enable", "")
}

func (j *JSTester) SetJS(code string) {
	j.c = &contract.Contract{
		ID:   "jsContract",
		Code: code,
		Info: &contract.Info{
			Lang:    "javascript",
			Version: "1.0.0",
			Abi: []*contract.ABI{
				{
					Name:     "constructor",
					Args:     []string{},
					Payment:  0,
					GasPrice: int64(1),
					Limit:    contract.NewCost(100, 100, 100),
				},
			},
		},
	}
}

func (j *JSTester) DoSet() *tx.TxReceipt {
	act := tx.NewAction("iost.system", "SetCode", fmt.Sprintf(`["%v"]`, j.c.B64Encode()))

	trx, err := MakeTx(act)
	if err != nil {
		j.t.Fatal(err)
	}
	r, err := j.e.Exec(trx, time.Second)
	if err != nil {
		j.t.Fatal(err)
	}
	j.cname = "Contract" + common.Base58Encode(trx.Hash())

	return r
}

func (j *JSTester) SetAPI(name string, argType ...string) {

	j.c.Info.Abi = append(j.c.Info.Abi, &contract.ABI{
		Name:     name,
		Payment:  0,
		GasPrice: int64(1),
		Limit:    contract.NewCost(100, 100, 100),
		Args:     argType,
	})

}

func (j *JSTester) TestJS(main, args string) *tx.TxReceipt {

	act2 := tx.NewAction(j.cname, main, args)

	trx2, err := MakeTx(act2)
	if err != nil {
		j.t.Fatal(err)
	}

	r, err := j.e.Exec(trx2, time.Second)
	if err != nil {
		j.t.Fatal(err)
	}
	return r
}

func (j *JSTester) TestJSWithAuth(abi, args, seckey string) *tx.TxReceipt {

	act2 := tx.NewAction(j.cname, abi, args)

	ac, err := account.NewKeyPair(common.Base58Decode(seckey), crypto.Secp256k1)
	if err != nil {
		panic(err)
	}

	trx2, err := MakeTxWithAuth(act2, ac)
	if err != nil {
		j.t.Fatal(err)
	}

	r, err := j.e.Exec(trx2, time.Second)
	if err != nil {
		j.t.Fatal(err)
	}
	return r
}

func (j *JSTester) Clear() {
	j.mvccdb.Close()
	os.RemoveAll("mvcc")
}

func TestJSAPI_Database(t *testing.T) {
	t.Skip("dep")

	js := NewJSTester(t)
	defer js.Clear()

	js.SetJS(`
class Contract {
	init() {
	this.aa = new Int64(100);
	}
	main() {
		this.aa = new Int64(45);
	}
}

module.exports = Contract;
`)
	js.SetAPI("main")
	js.DoSet()

	r := js.TestJS("main", fmt.Sprintf(`[]`))
	t.Log("receipt is ", r)
	t.Log("balance of publisher :", js.vi.Balance(testID[0]))
	t.Log("balance of receiver :", js.vi.Balance(testID[2]))
	t.Log("value of this.aa :", js.ReadDB("aa"))
}

func TestJSAPI_Transfer(t *testing.T) {
	t.Skip("dep")

	js := NewJSTester(t)
	defer js.Clear()

	js.SetJS(`
class Contract {
	init() {
	}
	main() {
		BlockChain.transfer("IOST4wQ6HPkSrtDRYi2TGkyMJZAB3em26fx79qR3UJC7fcxpL87wTn", "IOST558jUpQvBD7F3WTKpnDAWg6HwKrfFiZ7AqhPFf4QSrmjdmBGeY", "100")
	}
}

module.exports = Contract;
`)
	js.SetAPI("main")
	js.DoSet()

	r := js.TestJS("main", fmt.Sprintf(`[]`))
	t.Log("receipt is ", r)
	t.Log("balance of sender :", js.vi.Balance(testID[0]))
	t.Log("balance of receiver :", js.vi.Balance(testID[2]))
}

func TestJSAPI_Transfer_Failed(t *testing.T) {
	t.Skip("dep")

	js := NewJSTester(t)
	defer js.Clear()

	js.SetJS(`
class Contract {
	init() {
	}
	main() {
		BlockChain.transfer("IOST54ETA3q5eC8jAoEpfRAToiuc6Fjs5oqEahzghWkmEYs9S9CMKd", "IOST558jUpQvBD7F3WTKpnDAWg6HwKrfFiZ7AqhPFf4QSrmjdmBGeY", "100")
	}
}

module.exports = Contract;
`)
	js.SetAPI("main")
	js.DoSet()

	r := js.TestJS("main", fmt.Sprintf(`[]`))
	t.Log("receipt is ", r)
	t.Log("balance of sender :", js.vi.Balance(testID[0]))
	t.Log("balance of receiver :", js.vi.Balance(testID[2]))
}

func TestJSAPI_Transfer_WrongFormat1(t *testing.T) {
	t.Skip("dep")

	js := NewJSTester(t)
	defer js.Clear()

	js.SetJS(`
class Contract {
	init() {
	}
	main() {
		var ret = BlockChain.transfer("a", "b", 1);
		if (ret !== 0) {
			throw new Error("ret = ", ret);
		}
	}
}

module.exports = Contract;
`)
	js.SetAPI("main")
	js.DoSet()

	r := js.TestJS("main", fmt.Sprintf(`[]`))
	//todo wrong receipt
	t.Log("receipt is ", r)
	t.Log("balance of sender :", js.vi.Balance(testID[0]))
	t.Log("balance of receiver :", js.vi.Balance(testID[2]))
}

func TestJSAPI_Deposit(t *testing.T) {
	t.Skip("dep")

	js := NewJSTester(t)
	defer js.Clear()

	js.SetJS(`
class Contract {
	init() {
	}
	deposit() {
		return BlockChain.deposit("IOST4wQ6HPkSrtDRYi2TGkyMJZAB3em26fx79qR3UJC7fcxpL87wTn", "100")
	}
	withdraw() {
		return BlockChain.withdraw("IOST4wQ6HPkSrtDRYi2TGkyMJZAB3em26fx79qR3UJC7fcxpL87wTn", "99")
	}
}

module.exports = Contract;
`)
	js.SetAPI("deposit")
	js.SetAPI("withdraw")
	js.DoSet()

	r := js.TestJS("deposit", fmt.Sprintf(`[]`))
	t.Log("receipt is ", r)
	t.Log("balance of sender :", js.vi.Balance(testID[0]))
	if 100*1e8 != js.vi.Balance(host.ContractAccountPrefix+js.cname) {
		t.Fatal(js.vi.Balance(host.ContractAccountPrefix + js.cname))
		t.Fatalf("balance of contract " + js.cname + "should be 100.")
	}

	r = js.TestJS("withdraw", fmt.Sprintf(`[]`))
	t.Log("receipt is ", r)
	t.Log("balance of sender :", js.vi.Balance(testID[0]))
	if 1*1e8 != js.vi.Balance(host.ContractAccountPrefix+js.cname) {
		t.Fatalf("balance of contract " + js.cname + "should be 1.")
	}
}

func TestJSAPI_Info(t *testing.T) {
	ilog.Stop()
	t.Skip("dep")

	js := NewJSTester(t)
	defer js.Clear()

	js.SetJS(`
class Contract {
	init() {
	}
	blockInfo() {
		var info = BlockChain.blockInfo()
		var obj = JSON.parse(info)
		console.log(obj["parent_hash"])
		console.log(obj.number)
		return obj["parent_hash"]
	}
	txInfo() {
		var info = BlockChain.txInfo()
		var obj = JSON.parse(info)
		console.log(obj["hash"])
		return obj["hash"]
	}
}

module.exports = Contract;
`)
	js.SetAPI("blockInfo")
	js.SetAPI("txInfo")
	js.DoSet()

	r := js.TestJS("blockInfo", fmt.Sprintf(`[]`))
	if r.Status.Code != 0 {
		t.Fatal(r.Status.Message)
	}

	r = js.TestJS("txInfo", fmt.Sprintf(`[]`))
	if r.Status.Code != 0 {
		t.Fatal(r.Status.Message)
	}
}

func TestJSRequireAuth(t *testing.T) {
	t.Skip("dep")

	js := NewJSTester(t)
	defer js.Clear()

	js.SetJS(`
class Contract {
	init() {
	}
	requireAuth() {
		var ok = BlockChain.requireAuth("haha")
		_native_log(JSON.stringify(ok))
		ok = BlockChain.requireAuth("IOST4wQ6HPkSrtDRYi2TGkyMJZAB3em26fx79qR3UJC7fcxpL87wTn")
		_native_log(JSON.stringify(ok))
		return ok
	}
}

module.exports = Contract;
`)
	js.SetAPI("requireAuth")
	js.DoSet()

	r := js.TestJS("requireAuth", fmt.Sprintf(`[]`))
	t.Log("receipt is ", r)
}

func TestJS_Database(t *testing.T) {
	t.Skip("dep")
	js := NewJSTester(t)
	defer js.Clear()

	lc, err := ReadFile("test_data/database.js")
	if err != nil {
		t.Fatal(err)
	}
	js.SetJS(string(lc))
	js.SetAPI("read")
	js.SetAPI("change")
	js.DoSet()
	//t.Log("========= constructor")
	Convey("test of js database", t, func() {
		So(js.ReadDB("num").(string), ShouldEqual, "9")
		So(js.ReadDB("string").(string), ShouldEqual, "hello")
		So(js.ReadDB("bool").(string), ShouldEqual, "true")
		So(js.ReadDB("array").(string), ShouldEqual, "[1,2,3]")
		So(js.ReadDB("obj").(string), ShouldEqual, `{"foo":"bar"}`)
	})
	r := js.TestJS("read", `[]`)
	if r.Status.Code != 0 {
		t.Fatal(r.Status.Message)
	}
	//js.TestJS("change", `[]`)
	////t.Log("========= change")
	////t.Log("array is ", js.ReadDB("array"))
	////t.Log("object is ", js.ReadDB("object"))
	////t.Log("arrayobj is ", js.ReadDB("arrayobj"))
	////t.Log("objobj is ", js.ReadDB("objobj"))
	////t.Log("keyobj is", js.ReadDB("key"))
}

/*
func TestJS_LuckyBet(t *testing.T) {
	ilog.Stop()

	js := NewJSTester(t)
	defer js.Clear()
	lc, err := ReadFile("test_data/lucky_bet.js")
	if err != nil {
		t.Fatal(err)
	}
	js.vi.SetBalance(testID[0], 100000000000000)
	js.SetJS(string(lc))
	js.SetAPI("clearUserValue")
	js.SetAPI("bet", "string", "number", "number", "number")
	js.SetAPI("getReward")
	r := js.DoSet()
	if r.Status.Code != 0 {
		t.Fatal(r.Status.Message)
	}

	// here put the first bet
	r = js.TestJS("bet", fmt.Sprintf(`["%v",0, 200000000, 1]`, testID[0]))
	Convey("after 1 bet", t, func() {
		So(r.Status.Message, ShouldEqual, "")
		So(js.ReadDB("user_number"), ShouldEqual, "1")
		So(js.ReadDB("total_coins"), ShouldEqual, "200000000")
		So(js.ReadMap("table", "0"), ShouldEqual, `[{"account":"IOST4wQ6HPkSrtDRYi2TGkyMJZAB3em26fx79qR3UJC7fcxpL87wTn","coins":200000000,"nonce":1}]`)
	})

	for i := 1; i < 100; i++ { // at i = 2, should get reward
		r = js.TestJS("bet", fmt.Sprintf(`["%v",%v,%v,%v]`, testID[0], i%10, (i%4+1)*100000000, i))
		if r.Status.Code != 0 {
			t.Fatal(r.Status.Message)
		}
		if r.GasUsage < 1000 {
			t.Fatal(r.GasUsage)
		}
	}

	Convey("after 100 bet", t, func() {
		So(r.Status.Message, ShouldEqual, "")
		So(js.ReadDB("user_number"), ShouldEqual, "0")
		So(js.ReadDB("total_coins"), ShouldEqual, "0")
		So(js.ReadDB("round"), ShouldEqual, "2")
		So(js.ReadDB("result1"), ShouldContainSubstring, `{"number":200,"user_number":100,"k_number":10,"total_coins":{"number":"23845000000"},`)
		t.Log(js.vi.Balance("CA"+js.cname), js.cname)
	})
}
*/<|MERGE_RESOLUTION|>--- conflicted
+++ resolved
@@ -94,8 +94,7 @@
 	return trx, nil
 }
 
-<<<<<<< HEAD
-=======
+
 func TestIntergration_Transfer(t *testing.T) {
 	ilog.Stop()
 	e, vi, mvcc := ininit(t)
@@ -142,7 +141,7 @@
 	})
 }
 
->>>>>>> ef661d45
+
 func jsHelloWorld() *contract.Contract {
 	jshw := contract.Contract{
 		ID: "ContractjsHelloWorld",
