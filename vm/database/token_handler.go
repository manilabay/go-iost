--- conflicted
+++ resolved
@@ -2,12 +2,8 @@
 
 import (
 	"errors"
-<<<<<<< HEAD
-=======
-
 	"encoding/json"
 	"fmt"
->>>>>>> 60809f0f
 	"github.com/iost-official/go-iost/common"
 )
 
@@ -44,11 +40,6 @@
 func (m *TokenHandler) TokenBalance(tokenName, acc string) int64 {
 	currentRaw := m.db.Get(m.balanceKey(tokenName, acc))
 	balance := Unmarshal(currentRaw)
-<<<<<<< HEAD
-	//fmt.Printf("TokenBalance is %v %v %v\n", tokenName, acc, balance)
-=======
-	ilog.Debugf("TokenBalance is %v %v %v", tokenName, acc, balance)
->>>>>>> 60809f0f
 	ib, ok := balance.(int64)
 	if !ok {
 		ib = 0
@@ -57,19 +48,9 @@
 }
 
 // TokenBalanceFixed get token balance of acc
-<<<<<<< HEAD
 func (m *TokenHandler) TokenBalanceFixed(tokenName, acc string) *common.Fixed {
-	currentRaw := m.db.Get(m.balanceKey(tokenName, acc))
-	balance := Unmarshal(currentRaw)
-	ib, ok := balance.(int64)
-	if !ok {
-		ib = 0
-	}
+	ib := m.TokenBalance(tokenName, acc)
 	return &common.Fixed{Value: ib, Decimal: m.Decimal(tokenName)}
-=======
-func (m *TokenHandler) TokenBalanceFixed(tokenName, acc string) common.Fixed {
-	ib := m.TokenBalance(tokenName, acc)
-	return common.Fixed{Value: ib, Decimal: m.Decimal(tokenName)}
 }
 
 // FreezedTokenBalance get freezed token balance of acc
@@ -94,10 +75,9 @@
 }
 
 // FreezedTokenBalanceFixed get token balance of acc
-func (m *TokenHandler) FreezedTokenBalanceFixed(tokenName, acc string) common.Fixed {
+func (m *TokenHandler) FreezedTokenBalanceFixed(tokenName, acc string) *common.Fixed {
 	ib := m.FreezedTokenBalance(tokenName, acc)
-	return common.Fixed{Value: ib, Decimal: m.Decimal(tokenName)}
->>>>>>> 60809f0f
+	return &common.Fixed{Value: ib, Decimal: m.Decimal(tokenName)}
 }
 
 // SetTokenBalance set token balance of acc, used for test
