--- conflicted
+++ resolved
@@ -369,7 +369,6 @@
     return;
 }
 
-<<<<<<< HEAD
 void handleSig(int sig)
 {
     // printf("OUCH! - I got signal %d\n", sig);
@@ -379,10 +378,7 @@
     sleep(1);
 }
 
-ValueTuple Execution(SandboxPtr ptr, const char *code, long long int expireTime) {
-=======
 ValueTuple Execution(SandboxPtr ptr, const CStr code, long long int expireTime) {
->>>>>>> fb7efa04
     Sandbox *sbx = static_cast<Sandbox*>(ptr);
     Isolate *isolate = sbx->isolate;
 
