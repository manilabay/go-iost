--- conflicted
+++ resolved
@@ -10,11 +10,7 @@
         if (!(amount instanceof Float64)) {
             amount = new Float64(amount);
         }
-<<<<<<< HEAD
-        return JSON.parse(bc.call("iost.token", "transfer", "[\"iost\", \"" + from + "\",\"" + to + "\",\"" + amount.toString() + "\", \"" + memo.toString() + "\"]"));
-=======
-        return bc.call("token.iost", "transfer", "[\"iost\", \"" + from + "\",\"" + to + "\",\"" + amount.toString() + "\", \"" + memo.toString() + "\"]");
->>>>>>> f09852a6
+        return JSON.parse(bc.call("token.iost", "transfer", "[\"iost\", \"" + from + "\",\"" + to + "\",\"" + amount.toString() + "\", \"" + memo.toString() + "\"]"));
     };
     return {
         // transfer IOSToken
