'use strict';

(function () {
    // String
    const stringAllowedMethods = [
        'charAt',
        'charCodeAt',
        'length',
        'constructor',
        'toString',
        'valueOf',
        'concat',
        'includes',
        'endsWith',
        'indexOf',
        'lastIndexOf',
        'replace',
        'search',
        'split',
        'startsWith',
        'slice',
        'substring',
        'toLowerCase',
        'toUpperCase',
        'trim',
        'trimLeft',
        'trimRight',
        'repeat'
    ];

    const stringMethods = Object.getOwnPropertyNames(String.prototype);
    stringMethods.forEach((method) => {
        if (!stringAllowedMethods.includes(method)) {
            String.prototype[method] = null;
        }
    });

    const StringcharAt = String.prototype.charAt;
    String.prototype.charAt = function() {
        _IOSTInstruction_counter.incr(1);
        return StringcharAt.call(this, ...arguments);
    };

    const StringcharCodeAt = String.prototype.charCodeAt;
    String.prototype.charCodeAt = function() {
        _IOSTInstruction_counter.incr(1);
        return StringcharCodeAt.call(this, ...arguments);
    };

    const Stringconstructor = String.prototype.constructor;
    String.prototype.constructor = function() {
        _IOSTInstruction_counter.incr(1 + this.length * 0.1);
        return Stringconstructor.call(this, ...arguments);
    };

    const StringvalueOf = String.prototype.valueOf;
    String.prototype.valueOf = function() {
        _IOSTInstruction_counter.incr(1);
        return StringvalueOf.call(this, ...arguments);
    };

    const Stringconcat = String.prototype.concat;
    String.prototype.concat = function() {
        let res = Stringconcat.call(this, ...arguments);
        _IOSTInstruction_counter.incr(1 + res.length * 0.1);
        return res;
    };

    const Stringincludes = String.prototype.includes;
    String.prototype.includes = function() {
        _IOSTInstruction_counter.incr(1 + this.length * 0.1);
        return Stringincludes.call(this, ...arguments);
    };

    const StringendsWith = String.prototype.endsWith;
    String.prototype.endsWith = function() {
        _IOSTInstruction_counter.incr(1 + this.length * 0.1);
        return StringendsWith.call(this, ...arguments);
    };

    const StringindexOf = String.prototype.indexOf;
    String.prototype.indexOf = function() {
        _IOSTInstruction_counter.incr(1 + this.length * 0.1);
        return StringindexOf.call(this, ...arguments);
    };

    const StringlastIndexOf = String.prototype.lastIndexOf;
    String.prototype.lastIndexOf = function() {
        _IOSTInstruction_counter.incr(1 + this.length * 0.1);
        return StringlastIndexOf.call(this, ...arguments);
    };

    const Stringreplace = String.prototype.replace;
    String.prototype.replace = function() {
        _IOSTInstruction_counter.incr(1 + this.length * 0.1);
        return Stringreplace.call(this, ...arguments);
    };

    const Stringsearch = String.prototype.search;
    String.prototype.search = function() {
        _IOSTInstruction_counter.incr(1 + this.length * 0.1);
        return Stringsearch.call(this, ...arguments);
    };

    const Stringsplit = String.prototype.split;
    String.prototype.split = function() {
        _IOSTInstruction_counter.incr(1 + this.length * 0.1);
        return Stringsplit.call(this, ...arguments);
    };

    const StringstartsWith = String.prototype.startsWith;
    String.prototype.startsWith = function() {
        _IOSTInstruction_counter.incr(1 + this.length * 0.1);
        return StringstartsWith.call(this, ...arguments);
    };

    const Stringslice = String.prototype.slice;
    String.prototype.slice = function() {
        _IOSTInstruction_counter.incr(1 + this.length * 0.1);
        return Stringslice.call(this, ...arguments);
    };

    const Stringsubstring = String.prototype.substring;
    String.prototype.substring = function() {
        _IOSTInstruction_counter.incr(1 + this.length * 0.1);
        return Stringsubstring.call(this, ...arguments);
    };

    const StringtoLowerCase = String.prototype.toLowerCase;
    String.prototype.toLowerCase = function() {
        _IOSTInstruction_counter.incr(1 + this.length * 0.1);
        return StringtoLowerCase.call(this, ...arguments);
    };

    const StringtoUpperCase = String.prototype.toUpperCase;
    String.prototype.toUpperCase = function() {
        _IOSTInstruction_counter.incr(1 + this.length * 0.1);
        return StringtoUpperCase.call(this, ...arguments);
    };

    const Stringtrim = String.prototype.trim;
    String.prototype.trim = function() {
        _IOSTInstruction_counter.incr(1 + this.length * 0.1);
        return Stringtrim.call(this, ...arguments);
    };

    const StringtrimLeft = String.prototype.trimLeft;
    String.prototype.trimLeft = function() {
        _IOSTInstruction_counter.incr(1 + this.length * 0.1);
        return StringtrimLeft.call(this, ...arguments);
    };

    const StringtrimRight = String.prototype.trimRight;
    String.prototype.trimRight = function() {
        _IOSTInstruction_counter.incr(1 + this.length * 0.1);
        return StringtrimRight.call(this, ...arguments);
    };

    const Stringrepeat = String.prototype.repeat;
    String.prototype.repeat = function() {
        let res = Stringrepeat.call(this, ...arguments);
        _IOSTInstruction_counter.incr(1 + res.length * 0.1);
        return res;
    };

    // Math
    const mathAllowedMethods = [
        'abs',
        'cbrt',
        'ceil',
        'floor',
        'log',
        'log10',
        'log1p',
        'max',
        'min',
        'pow',
        'round',
        'sqrt',
    ];
    const mathIgnoreMethods = [
        'E',
        'LN10',
        'LN2',
        'LOG10E',
        'LOG2E',
        'PI',
        'SQRT1_2',
        'SQRT2'
    ];

    const mathMethods = Object.getOwnPropertyNames(Math);
    mathMethods.forEach((method) => {
        if (!mathAllowedMethods.includes(method) && !mathIgnoreMethods.includes(method)) {
            Math[method] = null;
        }
    });

    const Mathabs = Math.abs;
    Math.abs = function() {
        _IOSTInstruction_counter.incr(2);
        return Mathabs.call(this, ...arguments);
    };

    const Mathcbrt = Math.cbrt;
    Math.cbrt = function() {
        _IOSTInstruction_counter.incr(2);
        return Mathcbrt.call(this, ...arguments);
    };

    const Mathceil = Math.ceil;
    Math.ceil = function() {
        _IOSTInstruction_counter.incr(2);
        return Mathceil.call(this, ...arguments);
    };

    const Mathfloor = Math.floor;
    Math.floor = function() {
        _IOSTInstruction_counter.incr(2);
        return Mathfloor.call(this, ...arguments);
    };

    const Mathlog = Math.log;
    Math.log = function() {
        _IOSTInstruction_counter.incr(2);
        return Mathlog.call(this, ...arguments);
    };

    const Mathlog10 = Math.log10;
    Math.log10 = function() {
        _IOSTInstruction_counter.incr(2);
        return Mathlog10.call(this, ...arguments);
    };

    const Mathlog1p = Math.log1p;
    Math.log1p = function() {
        _IOSTInstruction_counter.incr(2);
        return Mathlog1p.call(this, ...arguments);
    };

    const Mathmax = Math.max;
    Math.max = function() {
        _IOSTInstruction_counter.incr(2);
        return Mathmax.call(this, ...arguments);
    };

    const Mathmin = Math.min;
    Math.min = function() {
        _IOSTInstruction_counter.incr(2);
        return Mathmin.call(this, ...arguments);
    };

    const Mathpow = Math.pow;
    Math.pow = function() {
        _IOSTInstruction_counter.incr(2);
        return Mathpow.call(this, ...arguments);
    };

    const Mathround = Math.round;
    Math.round = function() {
        _IOSTInstruction_counter.incr(2);
        return Mathround.call(this, ...arguments);
    };

    const Mathsqrt = Math.sqrt;
    Math.sqrt = function() {
        _IOSTInstruction_counter.incr(2);
        return Mathsqrt.call(this, ...arguments);
    };

    // Array
    const arrayAllowedMethods = [
        'constructor',
        'toString',
        'concat',
        'every',
        'filter',
        'find',
        'findIndex',
        'forEach',
        'includes',
        'indexOf',
        'join',
        'keys',
        'lastIndexOf',
        'map',
        'pop',
        'push',
        'reverse',
        'shift',
        'slice',
        'sort',
        'splice',
        'unshift'
    ];
    const arrayMethods = Object.getOwnPropertyNames(Array.prototype);
    arrayMethods.forEach((method) => {
        if (!arrayAllowedMethods.includes(method)) {
            Array.prototype[method] = null;
        }
    });

    const Arrayconstructor = Array.prototype.constructor;
    Array.prototype.constructor = function() {
<<<<<<< HEAD
        _IOSTInstruction_counter.incr(1 + this.length * 0.2);
        return Arrayconstructor.call(this, ...arguments);
=======
        let res = Arrayconstructor.call(this, ...arguments);
        _IOSTInstruction_counter.incr(res.length);
        return res;
>>>>>>> cbfb99a7
    };

    const ArraytoString = Array.prototype.toString;
    Array.prototype.toString = function() {
        _IOSTInstruction_counter.incr(1 + this.length);
        return ArraytoString.call(this, ...arguments);
    };

    const Arrayconcat = Array.prototype.concat;
    Array.prototype.concat = function() {
<<<<<<< HEAD
        _IOSTInstruction_counter.incr(1 + this.length);
        return Arrayconcat.call(this, ...arguments);
=======
        let res = Arrayconcat.call(this, ...arguments);
        _IOSTInstruction_counter.incr(res.length);
        return res;
>>>>>>> cbfb99a7
    };

    const Arrayevery = Array.prototype.every;
    Array.prototype.every = function() {
        _IOSTInstruction_counter.incr(1 + this.length);
        return Arrayevery.call(this, ...arguments);
    };

    const Arrayfilter = Array.prototype.filter;
    Array.prototype.filter = function() {
        _IOSTInstruction_counter.incr(1 + this.length * 10);
        return Arrayfilter.call(this, ...arguments);
    };

    const Arrayfind = Array.prototype.find;
    Array.prototype.find = function() {
        _IOSTInstruction_counter.incr(1 + this.length);
        return Arrayfind.call(this, ...arguments);
    };

    const ArrayfindIndex = Array.prototype.findIndex;
    Array.prototype.findIndex = function() {
        _IOSTInstruction_counter.incr(1 + this.length);
        return ArrayfindIndex.call(this, ...arguments);
    };

    const ArrayforEach = Array.prototype.forEach;
    Array.prototype.forEach = function() {
        _IOSTInstruction_counter.incr(1 + this.length);
        return ArrayforEach.call(this, ...arguments);
    };

    const Arrayincludes = Array.prototype.includes;
    Array.prototype.includes = function() {
        _IOSTInstruction_counter.incr(1 + this.length);
        return Arrayincludes.call(this, ...arguments);
    };

    const ArrayindexOf = Array.prototype.indexOf;
    Array.prototype.indexOf = function() {
        _IOSTInstruction_counter.incr(1 + this.length * 0.2);
        return ArrayindexOf.call(this, ...arguments);
    };

    const Arrayjoin = Array.prototype.join;
    Array.prototype.join = function() {
        _IOSTInstruction_counter.incr(1 + this.length);
        return Arrayjoin.call(this, ...arguments);
    };

    const Arraykeys = Array.prototype.keys;
    Array.prototype.keys = function() {
        _IOSTInstruction_counter.incr(1 + this.length * 0.2);
        return Arraykeys.call(this, ...arguments);
    };

    const ArraylastIndexOf = Array.prototype.lastIndexOf;
    Array.prototype.lastIndexOf = function() {
        _IOSTInstruction_counter.incr(1 + this.length * 0.2);
        return ArraylastIndexOf.call(this, ...arguments);
    };

    const Arraymap = Array.prototype.map;
    Array.prototype.map = function() {
        _IOSTInstruction_counter.incr(1 + this.length * 10);
        return Arraymap.call(this, ...arguments);
    };

    const Arraypop = Array.prototype.pop;
    Array.prototype.pop = function() {
        _IOSTInstruction_counter.incr(1);
        return Arraypop.call(this, ...arguments);
    };

    const Arraypush = Array.prototype.push;
    Array.prototype.push = function() {
        _IOSTInstruction_counter.incr(1);
        return Arraypush.call(this, ...arguments);
    };

    const Arrayreverse = Array.prototype.reverse;
    Array.prototype.reverse = function() {
        _IOSTInstruction_counter.incr(1 + this.length * 0.2);
        return Arrayreverse.call(this, ...arguments);
    };

    const Arrayshift = Array.prototype.shift;
    Array.prototype.shift = function() {
        _IOSTInstruction_counter.incr(1);
        return Arrayshift.call(this, ...arguments);
    };

    const Arrayslice = Array.prototype.slice;
    Array.prototype.slice = function() {
        _IOSTInstruction_counter.incr(1 + this.length * 10);
        return Arrayslice.call(this, ...arguments);
    };

    const Arraysort = Array.prototype.sort;
    Array.prototype.sort = function() {
        _IOSTInstruction_counter.incr(1 + this.length);
        return Arraysort.call(this, ...arguments);
    };

    const Arraysplice = Array.prototype.splice;
    Array.prototype.splice = function() {
        _IOSTInstruction_counter.incr(1 + this.length * 10);
        if (arguments.length >= 3) {
            _IOSTInstruction_counter.incr(arguments.length - 2);
        }
        return Arraysplice.call(this, ...arguments);
    };

    const Arrayunshift = Array.prototype.unshift;
    Array.prototype.unshift = function() {
        _IOSTInstruction_counter.incr(1);
        return Arrayunshift.call(this, ...arguments);
    };

    Array.from = null;
    Array.of = null;
    const OrigArray = Array;
    Array = OrigArray.prototype.constructor;
    Array.prototype = OrigArray.prototype;
    Array.isArray = OrigArray.isArray;


    // JSON
    const JSONparse = JSON.parse;
    JSON.parse = function () {
        if (arguments[0] == null) {
            _IOSTInstruction_counter.incr(10);
        } else {
            _IOSTInstruction_counter.incr(10 + arguments[0].length);
        }
        return JSONparse.call(this, ...arguments);
    };

    /*
    const JSONstringify = JSON.stringify;
    JSON.stringify = function () {
        const rs = JSONstringify.call(this, ...arguments);
        _IOSTInstruction_counter.incr(10 + rs.length);
        return rs;
    };
    */

    // Functions
    parseFloat = null;
    parseInt = null;
    decodeURI = null;
    decodeURIComponent = null;
    encodeURI = null;
    encodeURIComponent = null;
    escape = null;
    unescape = null;

    // Fundamental Objects
    Function = null;
    Boolean = null;
    EvalError = null;
    RangeError = null;
    ReferenceError = null;
    SyntaxError = null;
    TypeError = null;
    URIError = null;

    // Numbers and dates
    Date = null;

    // Text processing
    RegExp = null;

    // Indexed collections
    Int8Array = null;
    Uint8Array = null;
    Uint8ClampedArray = null;
    Int16Array = null;
    Uint16Array = null;
    Int32Array = null;
    Uint32Array = null;
    Float32Array = null;
    Float64Array = null;

    // Keyed collections
    Map = null;
    Set = null;
    WeakMap = null;
    WeakSet = null;

    // Structured data
    ArrayBuffer = null;
    SharedArrayBuffer = null;
    Atomics = null;
    DataView = null;

    // Control abstraction objects
    Promise = null;

    // ReflectionSection
    Reflect = null;
    Proxy = null;

    // WebAssembly
    WebAssembly = null;

    // Native
    IOSTBlockchain = null;
    IOSTInstruction = null;
    IOSTStorage = null;
    _IOSTCrypto = null;
    _native_log = null;
    _native_run = null;
    _native_require = null;
    _cLog = null;

    // BigNumber
    const BigNumberconstructor = BigNumber.prototype.constructor;
    BigNumber.prototype.constructor = function() {
        _IOSTInstruction_counter.incr(20);
        return BigNumberconstructor.call(this, ...arguments);
    };

    const BigNumberabs = BigNumber.prototype.abs;
    BigNumber.prototype.absoluteValue = BigNumber.prototype.abs = function() {
        _IOSTInstruction_counter.incr(20);
        return BigNumberabs.call(this, ...arguments);
    };

    const BigNumberdiv = BigNumber.prototype.div;
    BigNumber.prototype.dividedBy = BigNumber.prototype.div = function() {
        if (arguments[0] == null) {
            _IOSTInstruction_counter.incr(20 + this.toString().length * 10);
        } else {
            _IOSTInstruction_counter.incr(20 + (this.toString().length + arguments[0].length) * 10);
        }
        return BigNumberdiv.call(this, ...arguments);
    };

    const BigNumberidiv = BigNumber.prototype.idiv;
    BigNumber.prototype.dividedToIntegerBy = BigNumber.prototype.idiv = function() {
        if (arguments[0] == null) {
            _IOSTInstruction_counter.incr(20 + this.toString().length * 10);
        } else {
            _IOSTInstruction_counter.incr(20 + (this.toString().length + arguments[0].length) * 10);
        }
        return BigNumberidiv.call(this, ...arguments);
    };

    const BigNumberpow = BigNumber.prototype.pow;
    BigNumber.prototype.exponentiatedBy = BigNumber.prototype.pow = function () {
        if (arguments[0] == null) {
            _IOSTInstruction_counter.incr(20 + this.toString().length * 10);
        } else {
            _IOSTInstruction_counter.incr(20 + this.toString().length * arguments[0].length * 10);
        }
        return BigNumberpow.call(this, ...arguments);
    };

    const BigNumberintegerValue = BigNumber.prototype.integerValue;
    BigNumber.prototype.integerValue = function() {
        _IOSTInstruction_counter.incr(20 + this.toString().length * 4);
        return BigNumberintegerValue.call(this, ...arguments);
    };

    const BigNumbereq = BigNumber.prototype.eq;
    BigNumber.prototype.isEqualTo = BigNumber.prototype.eq = function() {
        if (arguments[0] == null) {
            _IOSTInstruction_counter.incr(20 + this.toString().length * 2);
        } else {
            _IOSTInstruction_counter.incr(20 + (this.toString().length + arguments[0].length) * 2);
        }
        return BigNumbereq.call(this, ...arguments);
    };

    const BigNumberisFinite = BigNumber.prototype.isFinite;
    BigNumber.prototype.isFinite = function() {
        _IOSTInstruction_counter.incr(20);
        return BigNumberisFinite.call(this, ...arguments);
    };

    const BigNumbergt = BigNumber.prototype.gt;
    BigNumber.prototype.isGreaterThan = BigNumber.prototype.gt = function() {
        if (arguments[0] == null) {
            _IOSTInstruction_counter.incr(20 + this.toString().length * 2);
        } else {
            _IOSTInstruction_counter.incr(20 + (this.toString().length + arguments[0].length) * 2);
        }
        return BigNumbergt.call(this, ...arguments);
    };

    const BigNumbergte = BigNumber.prototype.gte;
    BigNumber.prototype.isGreaterThanOrEqualTo = BigNumber.prototype.gte = function() {
        if (arguments[0] == null) {
            _IOSTInstruction_counter.incr(20 + this.toString().length * 2);
        } else {
            _IOSTInstruction_counter.incr(20 + (this.toString().length + arguments[0].length) * 2);
        }
        return BigNumbergte.call(this, ...arguments);
    };

    const BigNumberisInteger = BigNumber.prototype.isInteger;
    BigNumber.prototype.isInteger = function() {
        _IOSTInstruction_counter.incr(20);
        return BigNumberisInteger.call(this, ...arguments);
    };

    const BigNumberlt = BigNumber.prototype.lt;
    BigNumber.prototype.isLessThan = BigNumber.prototype.lt = function() {
        if (arguments[0] == null) {
            _IOSTInstruction_counter.incr(20 + this.toString().length * 2);
        } else {
            _IOSTInstruction_counter.incr(20 + (this.toString().length + arguments[0].length) * 2);
        }
        return BigNumberlt.call(this, ...arguments);
    };

    const BigNumberlte = BigNumber.prototype.lte;
    BigNumber.prototype.isLessThanOrEqualTo = BigNumber.prototype.lte = function() {
        if (arguments[0] == null) {
            _IOSTInstruction_counter.incr(20 + this.toString().length * 2);
        } else {
            _IOSTInstruction_counter.incr(20 + (this.toString().length + arguments[0].length) * 2);
        }
        return BigNumberlte.call(this, ...arguments);
    };

    const BigNumberisNaN = BigNumber.prototype.isNaN;
    BigNumber.prototype.isNaN = function() {
        _IOSTInstruction_counter.incr(20);
        return BigNumberisNaN.call(this, ...arguments);
    };

    const BigNumberisNegative = BigNumber.prototype.isNegative;
    BigNumber.prototype.isNegative = function() {
        _IOSTInstruction_counter.incr(20);
        return BigNumberisNegative.call(this, ...arguments);
    };

    const BigNumberisPositive = BigNumber.prototype.isPositive;
    BigNumber.prototype.isPositive = function() {
        _IOSTInstruction_counter.incr(20);
        return BigNumberisPositive.call(this, ...arguments);
    };

    const BigNumberisZero = BigNumber.prototype.isZero;
    BigNumber.prototype.isZero = function() {
        _IOSTInstruction_counter.incr(20);
        return BigNumberisZero.call(this, ...arguments);
    };

    const BigNumberminus = BigNumber.prototype.minus;
    BigNumber.prototype.minus = function() {
        if (arguments[0] == null) {
            _IOSTInstruction_counter.incr(20 + this.toString().length * 10);
        } else {
            _IOSTInstruction_counter.incr(20 + (this.toString().length + arguments[0].length) * 10);
        }
        return BigNumberminus.call(this, ...arguments);
    };

    const BigNumbermod = BigNumber.prototype.mod;
    BigNumber.prototype.mod = function() {
        if (arguments[0] == null) {
            _IOSTInstruction_counter.incr(20 + this.toString().length * 10);
        } else {
            _IOSTInstruction_counter.incr(20 + (this.toString().length + arguments[0].length) * 10);
        }
        return BigNumbermod.call(this, ...arguments);
    };

    const BigNumbertimes = BigNumber.prototype.times;
    BigNumber.prototype.multipliedBy = BigNumber.prototype.times = function() {
        if (arguments[0] == null) {
            _IOSTInstruction_counter.incr(20 + this.toString().length * 4);
        } else {
            _IOSTInstruction_counter.incr(20 + (this.toString().length + arguments[0].length) * 4);
        }
        return BigNumbertimes.call(this, ...arguments);
    };

    const BigNumbernegated = BigNumber.prototype.negated;
    BigNumber.prototype.negated = function() {
        _IOSTInstruction_counter.incr(20);
        return BigNumbernegated.call(this, ...arguments);
    };

    const BigNumberplus = BigNumber.prototype.plus;
    BigNumber.prototype.plus = function() {
        if (arguments[0] == null) {
            _IOSTInstruction_counter.incr(20 + this.toString().length * 10);
        } else {
            _IOSTInstruction_counter.incr(20 + (this.toString().length + arguments[0].length) * 10);
        }
        return BigNumberplus.call(this, ...arguments);
    };

    const BigNumbersqrt = BigNumber.prototype.sqrt;
    BigNumber.prototype.squareRoot = BigNumber.prototype.sqrt = function() {
        _IOSTInstruction_counter.incr(20 + this.toString().length * 4);
        return BigNumbersqrt.call(this, ...arguments);
    };

    const BigNumbertoFixed = BigNumber.prototype.toFixed;
    BigNumber.prototype.toFixed = function() {
        _IOSTInstruction_counter.incr(20 + this.toString().length * 4);
        return BigNumbertoFixed.call(this, ...arguments);
    };

    BigNumber.config({
        DECIMAL_PLACES: 50,
        POW_PRECISION: 50,
        ROUNDING_MODE: BigNumber.ROUND_DOWN
    });
    const OrigBigNumber = BigNumber;
    BigNumber = OrigBigNumber.prototype.constructor;
    BigNumber.prototype = OrigBigNumber.prototype;
    BigNumber.isBigNumber = OrigBigNumber.isBigNumber;
    BigNumber.maximum = BigNumber.max = OrigBigNumber.maximum;
    BigNumber.minimum = BigNumber.min = OrigBigNumber.minimum;
})();<|MERGE_RESOLUTION|>--- conflicted
+++ resolved
@@ -302,14 +302,9 @@
 
     const Arrayconstructor = Array.prototype.constructor;
     Array.prototype.constructor = function() {
-<<<<<<< HEAD
-        _IOSTInstruction_counter.incr(1 + this.length * 0.2);
-        return Arrayconstructor.call(this, ...arguments);
-=======
         let res = Arrayconstructor.call(this, ...arguments);
-        _IOSTInstruction_counter.incr(res.length);
+        _IOSTInstruction_counter.incr(1 + res.length * 0.2);
         return res;
->>>>>>> cbfb99a7
     };
 
     const ArraytoString = Array.prototype.toString;
@@ -320,14 +315,9 @@
 
     const Arrayconcat = Array.prototype.concat;
     Array.prototype.concat = function() {
-<<<<<<< HEAD
-        _IOSTInstruction_counter.incr(1 + this.length);
-        return Arrayconcat.call(this, ...arguments);
-=======
         let res = Arrayconcat.call(this, ...arguments);
-        _IOSTInstruction_counter.incr(res.length);
+        _IOSTInstruction_counter.incr(1 + res.length);
         return res;
->>>>>>> cbfb99a7
     };
 
     const Arrayevery = Array.prototype.every;
