let IOSTContractStorage = (function () {

    let storage = new IOSTStorage;

    let simpleStorage = function () {
        this.put = function (k, v, p) {
            if (typeof v !== 'string') {
                throw new Error("storage put must be string");
            }
            if (p === undefined) {
                p = "";
            }
            return storage.put(k, v, p);
        };
        // payer not used
        this.get = function (k) {
            let p = "";
            return storage.get(k, p);
        };
        this.has = function (k) {
            let p = "";
            return storage.has(k, p);
        };
        this.del = function (k) {
            let p = "";
            return storage.del(k, p);
        }
    };
    let simpleStorageObj = new simpleStorage;

    let mapStorage = function () {
        this.mapPut = function (k, f, v, p) {
            if (typeof v !== 'string') {
                throw new Error("storage mapPut must be string");
            }
            if (p === undefined) {
                p = "";
            }
            return storage.mapPut(k, f, v, p);
        };
        // payer not used
        this.mapHas = function (k, f) {
            let p = "";
            return storage.mapHas(k, f, p);
        };
        this.mapGet = function (k, f) {
            let p = "";
            return storage.mapGet(k, f, p);
        };
        this.mapKeys = function (k) {
            let p = "";
            return JSON.parse(storage.mapKeys(k, p));
        };
        this.mapLen = function (k) {
            let p = "";
            return storage.mapLen(k, p);
        };
        this.mapDel = function (k, f) {
            let p = "";
            return storage.mapDel(k, f, p);
        }
    };
    let mapStorageObj = new mapStorage;

    let globalStorage = function () {
<<<<<<< HEAD
        // payer not used
        this.get = function (c, k) {
            let p = "";
            return storage.globalGet(c, k, p);
        }
        this.has = function (c, k) {
            let p = "";
            return storage.globalHas(c, k, p);
        }
        this.mapHas = function (c, k, f) {
            let p = "";
            return storage.globalMapHas(c, k, f, p);
=======
        this.get = function (c, k, o) {
            if (o === undefined) {
                o = "";
            }
            return storage.globalGet(c, k, o);
        };
        this.has = function (c, k, o) {
            if (o === undefined) {
                o = "";
            }
            return storage.globalHas(c, k, o);
        };
        this.mapHas = function (c, k, f, o) {
            if (o === undefined) {
                o = "";
            }
            return storage.globalMapHas(c, k, f, o);
>>>>>>> f89f0f49
        };
        this.mapGet = function (c, k, f) {
            let p = "";
            return storage.globalMapGet(c, k, f, p);
        };
        this.mapKeys = function (c, k) {
            let p = "";
            return JSON.parse(storage.globalMapKeys(c, k, p));
        };
        this.mapLen = function (c, k) {
            let p = "";
            return storage.globalMapLen(c, k, p);
        };
    };
    let globalStorageObj = new globalStorage;

    return {
        // simply put a k-v pair, value must be string!
        // put(key, value)
        put: simpleStorageObj.put,
        // simply get a value using key.
        // get(key)
        get: simpleStorageObj.get,
        has: simpleStorageObj.has,
        // simply del a k-v pair using key.
        // del(key)
        del: simpleStorageObj.del,
        // map put a (k, f, value) pair. use k + f to find value.
        // mapPut(key, field, value)
        mapPut: mapStorageObj.mapPut,
        // map check a (k, f) pair existence. use k + f to check.
        // mapHas(key, field)
        mapHas: mapStorageObj.mapHas,
        // map Get a (k, f) pair. use k + f to find value.
        // mapGet(key, field)
        mapGet: mapStorageObj.mapGet,
        // map Get fields inside a key.
        // mapKeys(key)
        mapKeys: mapStorageObj.mapKeys,
        mapLen: mapStorageObj.mapLen,
        // map Delete a (k, f) pair. use k + f to delete value.
        // mapDel(key, field)
        mapDel: mapStorageObj.mapDel,
        // currently not supported, don't use.
        globalGet: globalStorageObj.get,
        globalHas: globalStorageObj.has,
        globalMapHas: globalStorageObj.mapHas,
        globalMapGet: globalStorageObj.mapGet,
        globalMapKeys: globalStorageObj.mapKeys,
        globalMapLen: globalStorageObj.mapLen,
    }
})();

module.exports = IOSTContractStorage;<|MERGE_RESOLUTION|>--- conflicted
+++ resolved
@@ -63,7 +63,6 @@
     let mapStorageObj = new mapStorage;
 
     let globalStorage = function () {
-<<<<<<< HEAD
         // payer not used
         this.get = function (c, k) {
             let p = "";
@@ -76,25 +75,6 @@
         this.mapHas = function (c, k, f) {
             let p = "";
             return storage.globalMapHas(c, k, f, p);
-=======
-        this.get = function (c, k, o) {
-            if (o === undefined) {
-                o = "";
-            }
-            return storage.globalGet(c, k, o);
-        };
-        this.has = function (c, k, o) {
-            if (o === undefined) {
-                o = "";
-            }
-            return storage.globalHas(c, k, o);
-        };
-        this.mapHas = function (c, k, f, o) {
-            if (o === undefined) {
-                o = "";
-            }
-            return storage.globalMapHas(c, k, f, o);
->>>>>>> f89f0f49
         };
         this.mapGet = function (c, k, f) {
             let p = "";
