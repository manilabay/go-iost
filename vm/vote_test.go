--- conflicted
+++ resolved
@@ -553,11 +553,8 @@
 
 			act := tx.NewAction("iost.system", "UpdateCode", fmt.Sprintf(`["%v", "%v"]`, code.B64Encode(), ""))
 
-<<<<<<< HEAD
-			trx := tx.NewTx([]*tx.Action{&act}, nil, int64(100000), int64(100), int64(10000000))
-=======
-			trx := tx.NewTx([]*tx.Action{&act}, nil, 100000, 1, 10000000, 0)
->>>>>>> ef661d45
+
+			trx := tx.NewTx([]*tx.Action{&act}, nil, 100000, 100, 10000000, 0)
 
 			ac, err := account.NewKeyPair(common.Base58Decode("37qTTtYLMt7FirFxVxYGDD547hZtRw7MpAyeoiJRF72hVXiWwBCz3AzCxeFnPuHaULxz3jT8sQg93EofBBBr99Q9"), crypto.Ed25519)
 			So(account.GetIDByPubkey(ac.Pubkey), ShouldEqual, adminID)
