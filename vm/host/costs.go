package host

import "github.com/iost-official/go-iost/core/contract"

// var costs
var (
	Costs = map[string]contract.Cost{
<<<<<<< HEAD
		"JSCost":              contract.NewCost(0, 0, 30000),
		"PutCost":             contract.NewCost(0, 0, 300),
		"GetCost":             contract.NewCost(0, 0, 300),
		"DelCost":             contract.NewCost(0, 0, 300),
		"KeysCost":            contract.NewCost(0, 0, 300),
		"ContextCost":         contract.NewCost(0, 0, 10),
		"DelDelaytxCost":      contract.NewCost(0, 0, 10),
		"DelaytxNotFoundCost": contract.NewCost(0, 0, 10),
		"EventPrice":          contract.NewCost(0, 0, 1),
		"ReceiptPrice":        contract.NewCost(0, 1, 0),
		"CodePrice":           contract.NewCost(0, 0, 1),
		"OpPrice":             contract.NewCost(0, 0, 1),
		"ErrPrice":            contract.NewCost(0, 0, 1),
=======
		"JSCost":       contract.NewCost(0, 0, 2000),
		"PutCost":      contract.NewCost(0, 0, 150),
		"GetCost":      contract.NewCost(0, 0, 100),
		"DelCost":      contract.NewCost(0, 0, 100),
		"KeysCost":     contract.NewCost(0, 0, 100),
		"ContextCost":  contract.NewCost(0, 0, 10),
		"EventPrice":   contract.NewCost(0, 0, 1),
		"ReceiptPrice": contract.NewCost(0, 1, 0),
		"CodePrice":    contract.NewCost(0, 0, 1),
		"OpPrice":      contract.NewCost(0, 0, 1),
		"ErrPrice":     contract.NewCost(0, 0, 1),
>>>>>>> a12f4d59
	}
)

// EventCost return cost based on event size
func EventCost(size int) contract.Cost {
	return Costs["EventPrice"].Multiply(int64(size))
}

// ReceiptCost based on receipt size
func ReceiptCost(size int) contract.Cost {
	return Costs["ReceiptPrice"].Multiply(int64(size))
}

// CodeSavageCost cost in deploy contract based on code size
func CodeSavageCost(size int) contract.Cost {
	return Costs["CodePrice"].Multiply(int64(size))
}

// CommonErrorCost returns cost increased by stack layer
func CommonErrorCost(layer int) contract.Cost {
	return Costs["ErrPrice"].Multiply(int64(layer * 10))
}

// CommonOpCost returns cost increased by stack layer
func CommonOpCost(layer int) contract.Cost {
	return Costs["OpPrice"].Multiply(int64(layer * 10))
}

// DelayTxCost returns cost of a delay transaction.
func DelayTxCost(dataLen int, payer string) contract.Cost {
	cost := Costs["PutCost"]
	cost.Data = int64(dataLen)
	cost.DataList = []contract.DataItem{{Payer: payer, Val: int64(dataLen)}}
	return cost
}

// DelDelayTxCost returns cost of a delay transaction.
func DelDelayTxCost(dataLen int, payer string) contract.Cost {
	cost := Costs["DelCost"]
	cost.Data = -int64(dataLen)
	cost.DataList = []contract.DataItem{{Payer: payer, Val: -int64(dataLen)}}
	return cost
}<|MERGE_RESOLUTION|>--- conflicted
+++ resolved
@@ -5,33 +5,17 @@
 // var costs
 var (
 	Costs = map[string]contract.Cost{
-<<<<<<< HEAD
 		"JSCost":              contract.NewCost(0, 0, 30000),
 		"PutCost":             contract.NewCost(0, 0, 300),
 		"GetCost":             contract.NewCost(0, 0, 300),
 		"DelCost":             contract.NewCost(0, 0, 300),
 		"KeysCost":            contract.NewCost(0, 0, 300),
 		"ContextCost":         contract.NewCost(0, 0, 10),
-		"DelDelaytxCost":      contract.NewCost(0, 0, 10),
-		"DelaytxNotFoundCost": contract.NewCost(0, 0, 10),
 		"EventPrice":          contract.NewCost(0, 0, 1),
 		"ReceiptPrice":        contract.NewCost(0, 1, 0),
 		"CodePrice":           contract.NewCost(0, 0, 1),
 		"OpPrice":             contract.NewCost(0, 0, 1),
 		"ErrPrice":            contract.NewCost(0, 0, 1),
-=======
-		"JSCost":       contract.NewCost(0, 0, 2000),
-		"PutCost":      contract.NewCost(0, 0, 150),
-		"GetCost":      contract.NewCost(0, 0, 100),
-		"DelCost":      contract.NewCost(0, 0, 100),
-		"KeysCost":     contract.NewCost(0, 0, 100),
-		"ContextCost":  contract.NewCost(0, 0, 10),
-		"EventPrice":   contract.NewCost(0, 0, 1),
-		"ReceiptPrice": contract.NewCost(0, 1, 0),
-		"CodePrice":    contract.NewCost(0, 0, 1),
-		"OpPrice":      contract.NewCost(0, 0, 1),
-		"ErrPrice":     contract.NewCost(0, 0, 1),
->>>>>>> a12f4d59
 	}
 )
 
