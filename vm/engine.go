package vm

import (
	"sync"

	"errors"

	"runtime"

	"fmt"

	"strings"

	"github.com/bitly/go-simplejson"
	"github.com/iost-official/Go-IOS-Protocol/account"
	"github.com/iost-official/Go-IOS-Protocol/common"
	"github.com/iost-official/Go-IOS-Protocol/core/block"
	"github.com/iost-official/Go-IOS-Protocol/core/contract"
	"github.com/iost-official/Go-IOS-Protocol/core/tx"
	"github.com/iost-official/Go-IOS-Protocol/ilog"
	"github.com/iost-official/Go-IOS-Protocol/vm/database"
	"github.com/iost-official/Go-IOS-Protocol/vm/host"
	"github.com/iost-official/Go-IOS-Protocol/vm/native"
)

const (
	defaultCacheLength = 1000
)

var (
	errContractNotFound = errors.New("contract not found")
	errSetUpArgs        = errors.New("key does not exist")
	errCannotPay        = errors.New("publisher's balance less than price * limit")
)

// Engine the smart contract engine
type Engine interface {
	SetUp(k, v string) error
	Exec(tx0 *tx.Tx) (*tx.TxReceipt, error)
	GC()
}

var staticMonitor *Monitor
var jsPath = "./v8vm/v8/libjs/"
var logLevel = ""

// SetUp setup global engine settings
func SetUp(config *common.VMConfig) error {
	jsPath = config.JsPath
	logLevel = config.LogLevel
	return nil
}

var once sync.Once

type engineImpl struct {
	ho *host.Host

	jsPath string

	logger        *ilog.Logger
	consoleWriter *ilog.ConsoleWriter
	fileWriter    *ilog.FileWriter
}

// NewEngine ...
func NewEngine(bh *block.BlockHead, cb database.IMultiValue) Engine {
	db := database.NewVisitor(defaultCacheLength, cb)

	e := newEngine(bh, db)

	return e
}

func newEngine(bh *block.BlockHead, db *database.Visitor) Engine {
	if staticMonitor == nil {
		once.Do(func() {
			staticMonitor = NewMonitor()
		})
	}

	ctx := host.NewContext(nil)

	ctx = loadBlkInfo(ctx, bh)

	//ilog.Error("iost.system is ", db.Contract("iost.system"))

	if db.Contract("iost.system") == nil {
		db.SetContract(native.ABI())
	}

	logger := ilog.New()
	logger.Stop()
	h := host.NewHost(ctx, db, staticMonitor, logger)

	e := &engineImpl{ho: h, logger: logger}
	runtime.SetFinalizer(e, func(e *engineImpl) {
		e.GC()
	})

	if logLevel != "" {
		e.setLogLevel(logLevel)
		e.startLog()
	}

	return e
}

/*
SetUp keys:
	js_path   	path to libjs/
	log_level 	log level of this engine(debug, info, warning, error, fatal), unset to silent log
	log_path	path to log file, unset to disable saving logs
	log_enable	enable log, log_level should set
*/
func (e *engineImpl) SetUp(k, v string) error {
	switch k {
	case "js_path":
		jsPath = v
	case "log_level":
		e.setLogLevel(v)
	case "log_path":
		e.setLogPath(v)
	case "log_enable":
		e.startLog()
	default:
		return errSetUpArgs
	}
	return nil
}
func (e *engineImpl) Exec(tx0 *tx.Tx) (*tx.TxReceipt, error) {
	e.ho.Logger().Debug("exec : ", tx0.Actions[0].Contract, tx0.Actions[0].ActionName)
	err := checkTx(tx0)
	if err != nil {
		return errReceipt(tx0.Hash(), tx.ErrorTxFormat, err.Error()), err
	}

	bl := e.ho.DB().Balance(account.GetIDByPubkey(tx0.Publisher.Pubkey))
<<<<<<< HEAD
=======
	ilog.Debug(bl, tx0.GasPrice*tx0.GasLimit)
>>>>>>> b26b72b7
	if bl < 0 || bl < tx0.GasPrice*tx0.GasLimit {
		return errReceipt(tx0.Hash(), tx.ErrorBalanceNotEnough, "publisher's balance less than price * limit"), errCannotPay
	}

	loadTxInfo(e.ho, tx0)
	defer func() {
		e.ho.PopCtx()
	}()

	e.ho.Context().GSet("gas_limit", tx0.GasLimit)
	e.ho.Context().GSet("receipts", make([]tx.Receipt, 0))

	txr := tx.NewTxReceipt(tx0.Hash())

	for _, action := range tx0.Actions {

		cost, status, receipts, err2 := e.runAction(*action)
		e.logger.Infof("run action : %v, result is %v", action, status.Code)
		e.logger.Debug("used cost > ", cost)
		e.logger.Debugf("status > \n%v\n", status)
		//e.logger.Debugf("receipts > \n%v\n", receipts)

		if err2 != nil {
			return nil, err2
		}

		if cost == nil {
			panic("cost is nil")
		}

		txr.Status = status
		txr.GasUsage += cost.ToGas()
		//ilog.Debugf("action status: %v", status)

		if status.Code != tx.Success {
			txr.Receipts = nil
			e.logger.Debugf("rollback")
			e.ho.DB().Rollback()
		} else {
			txr.Receipts = append(txr.Receipts, receipts...)
			txr.SuccActionNum++
		}

		gasLimit := e.ho.Context().GValue("gas_limit").(int64)
		e.ho.Context().GSet("gas_limit", gasLimit-cost.ToGas())

		e.ho.PayCost(cost, account.GetIDByPubkey(tx0.Publisher.Pubkey))
	}

	err = e.ho.DoPay(e.ho.Context().Value("witness").(string), tx0.GasPrice)
	if err != nil {
		e.ho.DB().Rollback()
		err = e.ho.DoPay(e.ho.Context().Value("witness").(string), tx0.GasPrice)
		if err != nil {
			ilog.Error(err.Error())
			return nil, err
		}
	} else {
		e.ho.DB().Commit()
	}

	return &txr, nil
}
func (e *engineImpl) GC() {
	e.logger.Stop()
}

func checkTx(tx0 *tx.Tx) error {
	if tx0.GasPrice < 0 || tx0.GasPrice > 10000 {
		return errGasPriceIllegal
	}
	return nil
}

// nolint
func unmarshalArgs(abi *contract.ABI, data string) ([]interface{}, error) {
	if strings.HasSuffix(data, ",]") {
		data = data[:len(data)-2] + "]"
	}
	js, err := simplejson.NewJson([]byte(data))
	if err != nil {
		return nil, fmt.Errorf("error in abi file: %v", err)
	}

	rtn := make([]interface{}, 0)
	arr, err := js.Array()
	if err != nil {
		return nil, err
	}

	if len(arr) != len(abi.Args) {
		return nil, errors.New("args unmatched to abi")
	}
	for i := range arr {
		switch abi.Args[i] {
		case "string":
			s, err := js.GetIndex(i).String()
			if err != nil {
				return nil, err
			}
			rtn = append(rtn, s)
		case "bool":
			s, err := js.GetIndex(i).Bool()
			if err != nil {
				return nil, err
			}
			rtn = append(rtn, s)
		case "number":
			s, err := js.GetIndex(i).Int64()
			if err != nil {
				return nil, err
			}
			rtn = append(rtn, s)
		case "json":
			s, err := js.GetIndex(i).Encode()
			if err != nil {
				return nil, err
			}
			rtn = append(rtn, s)
		}
	}

	return rtn, nil
}
func errReceipt(hash []byte, code tx.StatusCode, message string) *tx.TxReceipt {
	return &tx.TxReceipt{
		TxHash:   hash,
		GasUsage: 0,
		Status: tx.Status{
			Code:    code,
			Message: message,
		},
		SuccActionNum: 0,
		Receipts:      make([]tx.Receipt, 0),
	}
}
func (e *engineImpl) runAction(action tx.Action) (cost *contract.Cost, status tx.Status, receipts []tx.Receipt, err error) {
	receipts = make([]tx.Receipt, 0)

	e.ho.PushCtx()
	defer func() {
		e.ho.PopCtx()
	}()

	e.ho.Context().Set("stack0", "direct_call")
	e.ho.Context().Set("stack_height", 1) // record stack trace

	var cid string
	if e.ho.IsDomain(action.Contract) {
		cid = e.ho.URL(action.Contract)
	} else {
		cid = action.Contract
	}

	c := e.ho.DB().Contract(cid)
	if c == nil || c.Info == nil {
		cost = host.ContractNotFoundCost
		status = tx.Status{
			Code:    tx.ErrorParamter,
			Message: errContractNotFound.Error() + action.Contract,
		}
		return
	}

	abi := c.ABI(action.ActionName)
	if abi == nil {
		cost = host.ABINotFoundCost
		status = tx.Status{
			Code:    tx.ErrorParamter,
			Message: errABINotFound.Error() + action.Contract,
		}
		return
	}

	args, err := unmarshalArgs(abi, action.Data)
	if err != nil {
		cost = host.CommonErrorCost(2)
		status = tx.Status{
			Code:    tx.ErrorParamter,
			Message: "unmarshal args error: " + err.Error(),
		}
		return
	}
	//var rtn []interface{}
	//rtn, cost, err = staticMonitor.Call(e.ho, action.Contract, action.ActionName, args...)
	//ilog.Debugf("action %v > %v", action.Contract+"."+action.ActionName, rtn)

	_, cost, err = staticMonitor.Call(e.ho, action.Contract, action.ActionName, args...)
	//e.logger.Debugf("cost is %v", cost)

	if cost == nil {
		panic("cost is nil")
	}

	if err != nil {
		status = tx.Status{
			Code:    tx.ErrorRuntime,
			Message: err.Error(),
		}
		receipt := tx.Receipt{
			Type:    tx.SystemDefined,
			Content: err.Error(),
		}
		receipts = append(receipts, receipt)

		err = nil

		return
	}

	receipts = append(receipts, e.ho.Context().GValue("receipts").([]tx.Receipt)...)

	status = tx.Status{
		Code:    tx.Success,
		Message: "",
	}
	return
}

func (e *engineImpl) setLogLevel(level string) {
	if e.consoleWriter == nil {
		e.consoleWriter = ilog.NewConsoleWriter()
	}
	switch level {
	case "debug":
		e.consoleWriter.SetLevel(ilog.LevelDebug)
	case "info":
		e.consoleWriter.SetLevel(ilog.LevelInfo)
	case "warning":
		e.consoleWriter.SetLevel(ilog.LevelWarn)
	case "error":
		e.consoleWriter.SetLevel(ilog.LevelError)
	case "fatal":
		e.consoleWriter.SetLevel(ilog.LevelFatal)
	}
}
func (e *engineImpl) setLogPath(path string) {
	e.fileWriter = ilog.NewFileWriter(path)
}
func (e *engineImpl) startLog() {
	var ok bool
	if e.consoleWriter != nil {
		err := e.logger.AddWriter(e.consoleWriter)
		if err != nil {
			panic(err)
		}
		ok = true
	}
	if e.fileWriter != nil {
		err := e.logger.AddWriter(e.fileWriter)
		if err != nil {
			panic(err)
		}
		ok = true
	}
	if ok {
		e.logger.SetCallDepth(0)
		e.logger.Start()
	}
}

func loadBlkInfo(ctx *host.Context, bh *block.BlockHead) *host.Context {
	c := host.NewContext(ctx)
	c.Set("parent_hash", common.Base58Encode(bh.ParentHash))
	c.Set("number", bh.Number)
	c.Set("witness", bh.Witness)
	c.Set("time", bh.Time)
	return c
}

func loadTxInfo(h *host.Host, t *tx.Tx) {
	h.PushCtx()
	h.Context().Set("time", t.Time)
	h.Context().Set("expiration", t.Expiration)
	h.Context().Set("gas_price", t.GasPrice)
	h.Context().Set("tx_hash", common.Base58Encode(t.Hash()))

	authList := make(map[string]int)
	for _, v := range t.Signers {
		authList[string(v)] = 1
	}

	authList[account.GetIDByPubkey(t.Publisher.Pubkey)] = 2

	h.Context().Set("auth_list", authList)

}<|MERGE_RESOLUTION|>--- conflicted
+++ resolved
@@ -136,10 +136,7 @@
 	}
 
 	bl := e.ho.DB().Balance(account.GetIDByPubkey(tx0.Publisher.Pubkey))
-<<<<<<< HEAD
-=======
-	ilog.Debug(bl, tx0.GasPrice*tx0.GasLimit)
->>>>>>> b26b72b7
+
 	if bl < 0 || bl < tx0.GasPrice*tx0.GasLimit {
 		return errReceipt(tx0.Hash(), tx.ErrorBalanceNotEnough, "publisher's balance less than price * limit"), errCannotPay
 	}
