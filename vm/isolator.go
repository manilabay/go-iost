package vm

import (
	"encoding/json"
	"fmt"
	"strings"
	"time"

	"github.com/iost-official/go-iost/account"
	"github.com/iost-official/go-iost/common"
	"github.com/iost-official/go-iost/core/block"
	"github.com/iost-official/go-iost/core/contract"
	"github.com/iost-official/go-iost/core/tx"
	"github.com/iost-official/go-iost/ilog"
	"github.com/iost-official/go-iost/vm/database"
	"github.com/iost-official/go-iost/vm/host"
	"github.com/iost-official/go-iost/vm/native"
)

// Isolator new entrance instead of Engine
type Isolator struct {
	h             *host.Host
	publisherID   string
	t             *tx.Tx
	tr            *tx.TxReceipt
	blockBaseCtx  *host.Context
	genesisMode   bool
	blockBaseMode bool
}

var staticMonitor = NewMonitor()

// TriggerBlockBaseMode start blockbase mode
func (i *Isolator) TriggerBlockBaseMode() {
	i.blockBaseMode = true
}

// Prepare Isolator
func (i *Isolator) Prepare(bh *block.BlockHead, db *database.Visitor, logger *ilog.Logger) error {
	if db.Contract("system.iost") == nil {
		db.SetContract(native.SystemABI())
	}
	if bh.Number == 0 {
		i.genesisMode = true
	} else {
		i.genesisMode = false
	}

	i.blockBaseCtx = host.NewContext(nil)
	i.blockBaseCtx = loadBlkInfo(i.blockBaseCtx, bh)
	i.h = host.NewHost(i.blockBaseCtx, db, staticMonitor, logger)
	i.h.ReadSettings()
	return nil
}

// PrepareTx read tx and ready to run
func (i *Isolator) PrepareTx(t *tx.Tx, limit time.Duration) error {
	i.t = t
	i.h.SetDeadline(time.Now().Add(limit))
	i.publisherID = t.Publisher
	l := len(t.Encode())
	i.h.PayCost(contract.NewCost(0, int64(l), 0), t.Publisher)

	if !i.genesisMode && !i.blockBaseMode {
		err := checkTxParams(t)
		if err != nil {
			return err
		}
<<<<<<< HEAD
		if i.h.GasPaid(t.Publisher)*t.GasRatio >= t.GasLimit {
			return fmt.Errorf("gas limit should be larger")
=======
		if i.h.GasPayed(t.Publisher)*t.GasRatio >= t.GasLimit {
			return fmt.Errorf("gas limit should be larger, paid: %v, gas limit: %v, gas ratio: %v", i.h.GasPayed(t.Publisher), t.GasLimit, t.GasRatio)
>>>>>>> 68d7dbb4
		}
		gas := i.h.TotalGas(i.publisherID)
		err = CheckTxGasLimitValid(t, gas, i.h.DB())
		if err != nil {
			return err
		}
	}
	loadTxInfo(i.h, t, i.publisherID)
	if !i.genesisMode && !i.blockBaseMode {
		err := i.checkAuth(t)
		if err != nil {
			return err
		}
	}
	return nil
}

func (i *Isolator) checkAuth(t *tx.Tx) error {
	err := i.h.CheckSigners(t)
	if err != nil {
		return err
	}
	err = i.h.CheckPublisher(t)
	if err != nil {
		return err
	}
	err = i.h.CheckAmountLimit(t.AmountLimit)
	if err != nil {
		return err
	}
	return nil
}

func (i *Isolator) runAction(action tx.Action) (cost contract.Cost, status *tx.Status, ret string, receipts []*tx.Receipt, err error) {
	receipts = make([]*tx.Receipt, 0)

	i.h.PushCtx()
	defer func() {
		i.h.PopCtx()
	}()

	i.h.Context().Set("stack0", "direct_call")
	i.h.Context().Set("stack_height", 1) // record stack trace

	var rtn []interface{}

	rtn, cost, err = staticMonitor.Call(i.h, action.Contract, action.ActionName, action.Data)

	if err != nil {
		actionDesc := action.String()
		if len(actionDesc) > 100 {
			actionDesc = actionDesc[:100] + "..."
		}
		if strings.Contains(err.Error(), "execution killed") {
			status = &tx.Status{
				Code:    tx.ErrorTimeout,
				Message: fmt.Sprintf("running action %v error: %v", actionDesc, err.Error()),
			}
		} else {
			status = &tx.Status{
				Code:    tx.ErrorRuntime,
				Message: fmt.Sprintf("running action %v error: %v", actionDesc, err.Error()),
			}
		}

		receipt := &tx.Receipt{
			FuncName: action.Contract + "/" + action.ActionName,
			Content:  err.Error(),
		}
		receipts = append(receipts, receipt)

		err = nil

		return
	}

	rj, errj := json.Marshal(rtn)
	if errj != nil {
		panic(errj)
	}

	ret = string(rj)

	receipts = append(receipts, i.h.Context().GValue("receipts").([]*tx.Receipt)...)

	status = &tx.Status{
		Code:    tx.Success,
		Message: "",
	}
	return
}

// Run actions in tx
func (i *Isolator) Run() (*tx.TxReceipt, error) { // nolint
	vmGasLimit := i.t.GasLimit/i.t.GasRatio - i.h.GasPaid()
	if vmGasLimit <= 0 {
		ilog.Fatalf("vmGasLimit < 0. It should not happen. %v / %v < %v", i.t.GasLimit, i.t.GasRatio, i.h.GasPaid())
	}
	i.h.Context().GSet("gas_limit", vmGasLimit)
	i.h.Context().GSet("receipts", make([]*tx.Receipt, 0))

	i.tr = tx.NewTxReceipt(i.t.Hash())

	if i.t.Delay > 0 {
		txHash := string(i.t.Hash())
		i.h.DB().StoreDelaytx(txHash, i.publisherID)
		i.tr.Status = &tx.Status{
			Code:    tx.Success,
			Message: "",
		}
		cost := host.DelayTxCost(len(txHash)+len(i.publisherID), i.publisherID)
		i.h.PayCost(cost, i.publisherID)
		return i.tr, nil
	}

	if i.t.IsDefer() {
		refTxHash := string(i.t.ReferredTx)
		if !i.h.DB().HasDelaytx(refTxHash) {
			return nil, fmt.Errorf("delay tx not found, hash=%v", i.t.ReferredTx)
		}

		// the delaytx should be deleted even the tx is executed failed.
		// use defer func so the delete operation would not be reverted by i.h.DB().Rollback().
		defer func() {
			i.h.DB().DelDelaytx(refTxHash)
			cost := host.DelDelayTxCost(len(refTxHash)+len(i.publisherID), i.publisherID)
			i.h.PayCost(cost, i.publisherID)
		}()

		if i.t.IsExpired(i.blockBaseCtx.Value("time").(int64)) {
			i.tr.Status = &tx.Status{
				Code:    tx.Success,
				Message: "transaction expired",
			}
			return i.tr, nil
		}
	}

	for _, action := range i.t.Actions {
		actionCost, status, ret, receipts, err := i.runAction(*action)
		ilog.Debugf("run action : %v, result is %v\n", action, status.Code)
		ilog.Debugf("used cost %v\n", actionCost)
		ilog.Debugf("status %v\n", status)
		ilog.Debugf("return value: %v\n", ret)
		if err != nil {
			return nil, err
		}

		i.tr.Status = status
		actionCost.AddAssign(contract.NewCost(0, int64(len(ret)), 0))
		if (status.Code == tx.ErrorRuntime && status.Message == "out of gas") ||
			(vmGasLimit < actionCost.ToGas()) ||
			(!i.genesisMode && !i.blockBaseMode && i.h.TotalGas(i.t.Publisher).Value/i.t.GasRatio < i.h.GasPaid()+vmGasLimit) {
			ilog.Errorf("out of gas vmGasLimit %v actionCost %v totalGas %v gasPaid %v", vmGasLimit, actionCost.ToGas(), i.h.TotalGas(i.t.Publisher).ToString(), i.h.GasPaid())
			status.Code = tx.ErrorRuntime
			status.Message = "out of gas"
			actionCost.CPU = vmGasLimit
			actionCost.Net = 0
			ret = ""
		} else if status.Code == tx.ErrorTimeout {
			actionCost.CPU = vmGasLimit
			actionCost.Net = 0
			ret = ""
		}

		i.h.PayCost(actionCost, i.publisherID)

		if status.Code != tx.Success {
			ilog.Warnf("isolator run action %v failed, status %v, will rollback", action, status)
			i.tr.Receipts = nil
			i.h.DB().Rollback()
			i.h.ClearRAMCosts()
			i.tr.RAMUsage = make(map[string]int64)
			break
		}

		i.tr.Receipts = append(i.tr.Receipts, receipts...)
		i.tr.Returns = append(i.tr.Returns, ret)
		vmGasLimit -= actionCost.ToGas()
		i.h.Context().GSet("gas_limit", vmGasLimit)
	}
	return i.tr, nil
}

// PayCost as name
func (i *Isolator) PayCost() (*tx.TxReceipt, error) {
	if i.t.GasLimit < i.h.GasPaid()*i.t.GasRatio {
		ilog.Fatalf("total gas cost is above limit %v < %v * %v", i.t.GasLimit, i.h.GasPaid(), i.t.GasRatio)
	}
	paidGas, err := i.h.DoPay(i.h.Context().Value("witness").(string), i.t.GasRatio)
	if err != nil {
		ilog.Errorf("DoPay failed, rollback %v", err)
		i.h.DB().Rollback()

		i.h.ClearRAMCosts()
		i.tr.RAMUsage = make(map[string]int64)
		i.tr.Status.Code = tx.ErrorBalanceNotEnough
		i.tr.Status.Message = "balance not enough after executing actions: " + err.Error()
		paidGas, err = i.h.DoPay(i.h.Context().Value("witness").(string), i.t.GasRatio)
		if err != nil {
			return nil, err
		}
	}
	i.tr.GasUsage = paidGas.Value
	for k, v := range i.h.Costs() {
		if v.Data != 0 {
			i.tr.RAMUsage[k] = v.Data
		}
	}

	return i.tr, nil
}

// Commit flush changes to db
func (i *Isolator) Commit() {
	i.h.DB().Commit()
}

// ClearAll clear this isolator
func (i *Isolator) ClearAll() {
	i.h = nil
}

// ClearTx clear this tx
func (i *Isolator) ClearTx() {
	i.h.SetContext(i.blockBaseCtx)
	i.h.Context().GClear()
	i.blockBaseMode = false
	i.h.ClearCosts()
	i.h.DB().Rollback()
}
func checkTxParams(t *tx.Tx) error {
	return t.CheckGas()
}

func loadBlkInfo(ctx *host.Context, bh *block.BlockHead) *host.Context {
	c := host.NewContext(ctx)
	c.Set("parent_hash", common.Base58Encode(bh.ParentHash))
	c.Set("number", bh.Number)
	c.Set("witness", bh.Witness)
	c.Set("time", bh.Time)
	if bh.Time <= 1 {
		panic(fmt.Sprintf("invalid blockhead time %v", bh.Time))
	}
	return c
}

func loadTxInfo(h *host.Host, t *tx.Tx, publisherID string) {
	h.PushCtx()
	h.Context().Set("tx_time", t.Time)
	h.Context().Set("expiration", t.Expiration)
	h.Context().Set("gas_ratio", t.GasRatio)
	h.Context().Set("tx_hash", common.Base58Encode(t.Hash()))
	h.Context().Set("publisher", publisherID)
	h.Context().Set("amount_limit", t.AmountLimit)

	authList := make(map[string]int)
	for _, v := range t.Signs {
		authList[account.GetIDByPubkey(v.Pubkey)] = 1
	}
	for _, v := range t.PublishSigns {
		authList[account.GetIDByPubkey(v.Pubkey)] = 2
	}

	signers := make(map[string]int)
	for _, v := range t.Signers {
		x := strings.Split(v, "@")
		if len(x) != 2 {
			ilog.Error("signer format error. " + v)
			continue
		}
		signers[x[0]] = 1
	}
	signers[t.Publisher] = 2

	h.Context().Set("auth_list", authList)
	h.Context().Set("signer_list", signers)
	h.Context().Set("auth_contract_list", make(map[string]int))
}<|MERGE_RESOLUTION|>--- conflicted
+++ resolved
@@ -66,13 +66,8 @@
 		if err != nil {
 			return err
 		}
-<<<<<<< HEAD
 		if i.h.GasPaid(t.Publisher)*t.GasRatio >= t.GasLimit {
-			return fmt.Errorf("gas limit should be larger")
-=======
-		if i.h.GasPayed(t.Publisher)*t.GasRatio >= t.GasLimit {
 			return fmt.Errorf("gas limit should be larger, paid: %v, gas limit: %v, gas ratio: %v", i.h.GasPayed(t.Publisher), t.GasLimit, t.GasRatio)
->>>>>>> 68d7dbb4
 		}
 		gas := i.h.TotalGas(i.publisherID)
 		err = CheckTxGasLimitValid(t, gas, i.h.DB())
