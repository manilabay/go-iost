--- conflicted
+++ resolved
@@ -130,13 +130,12 @@
 		}
 	}
 
-<<<<<<< HEAD
 	currentDeadline := h.Deadline()
 	h.SetDeadline(currentDeadline.Add(time.Duration(-100*time.Microsecond)))
-=======
+
+
 	oldCacheCost := h.CacheCost()
 	h.ClearCacheCost()
->>>>>>> 74414905
 
 	rtn, cost0, err := vm.LoadAndCall(h, c, api, args...)
 	cost.AddAssign(cost0)
