package vm

import (
	"strings"

	"github.com/iost-official/Go-IOS-Protocol/core/contract"
	"github.com/iost-official/Go-IOS-Protocol/vm/native"

	"errors"

	"github.com/iost-official/Go-IOS-Protocol/ilog"
	"github.com/iost-official/Go-IOS-Protocol/vm/host"
	"github.com/iost-official/Go-IOS-Protocol/vm/v8vm"
)

var (
	errABINotFound     = errors.New("abi not found")
	errGasPriceIllegal = errors.New("gas price too big")
	errArgsNotEnough   = errors.New("args not enough")
	errArgsType        = errors.New("args type not match")
)

// Monitor ...
type Monitor struct {
	vms map[string]VM
}

// NewMonitor ...
func NewMonitor() *Monitor {
	m := &Monitor{
		vms: make(map[string]VM),
	}
	return m
}

// Call ...
// nolint
func (m *Monitor) Call(h *host.Host, contractName, api string, args ...interface{}) (rtn []interface{}, cost *contract.Cost, err error) {

	c := h.DB().Contract(contractName)
	abi := c.ABI(api)
	if abi == nil {
		return nil, contract.NewCost(0, 0, gasCheckTxFailed), errABINotFound
	}

	err = checkArgs(abi, args)

	if err != nil {
		return nil, contract.NewCost(0, 0, gasCheckTxFailed), err
	}

	h.PushCtx()

	h.Context().Set("contract_name", contractName)
	h.Context().Set("abi_name", api)

	vm, ok := m.vms[c.Info.Lang]
	if !ok {
		vm = Factory(c.Info.Lang)
		m.vms[c.Info.Lang] = vm
		err := m.vms[c.Info.Lang].Init()
		if err != nil {
			panic(err)
		}
	}
	rtn, cost, err = vm.LoadAndCall(h, c, api, args...)
<<<<<<< HEAD
=======
	ilog.Debugf("cost in monitor is %v", cost)
>>>>>>> 1b9ba613
	if cost == nil {
		if strings.HasPrefix(contractName, "Contract") {
			ilog.Fatalf("will return nil cost : %v.%v", contractName, api)
		} else {
			ilog.Debugf("will return nil cost : %v.%v", contractName, api)
		}
		cost = contract.NewCost(100, 100, 100)
	}

	payment, ok := h.Context().GValue("abi_payment").(int)
	if !ok {
		payment = int(abi.Payment)
	}
	var gasPrice = h.Context().Value("gas_price").(int64)

	if payment == 1 &&
		abi.GasPrice > gasPrice &&
		!cost.IsOverflow(abi.Limit) {
		b := h.DB().Balance(host.ContractGasPrefix + contractName)
		if b > gasPrice*cost.ToGas() {
			h.PayCost(cost, host.ContractGasPrefix+contractName)
			cost = contract.Cost0()
		}
	}

	h.PopCtx()

	return
}

//func (m *Monitor) Update(contractName string, newContract *contract.Contract) error {
//	err := m.Destory(contractName)
//	if err != nil {
//		return err
//	}
//	m.ho.db.SetContract(newContract)
//	return nil
//}
//
//func (m *Monitor) Destroy(contractName string) error {
//	m.ho.db.DelContract(contractName)
//	return nil
//}

// Compile ...
func (m *Monitor) Compile(con *contract.Contract) (string, error) {
	switch con.Info.Lang {
	case "native":
		return "", nil
	case "javascript":
		jsvm, ok := m.vms["javascript"]
		if !ok {
			jsvm = Factory(con.Info.Lang)
			m.vms[con.Info.Lang] = jsvm
			err := m.vms[con.Info.Lang].Init()
			if err != nil {
				panic(err)
			}
		}
		return jsvm.Compile(con)
	}
	return "", errors.New("vm unsupported")
}

func checkArgs(abi *contract.ABI, args []interface{}) error {
	if len(abi.Args) > len(args) {
		return errArgsNotEnough
	}

	for i, t := range abi.Args {
		var ok bool
		switch t {
		case "string":
			_, ok = args[i].(string)
		case "number":
			_, ok = args[i].(int64)
		case "bool":
			_, ok = args[i].(bool)
		case "json":
			_, ok = args[i].([]byte)
		}
		if !ok {
			return errArgsType
		}
	}
	return nil
}

// Factory ...
func Factory(lang string) VM {
	switch lang {
	case "native":
		return &native.VM{}
	case "javascript":
		vm := v8.NewVMPool(10)
		vm.SetJSPath(jsPath)
		return vm
	}
	return nil
}<|MERGE_RESOLUTION|>--- conflicted
+++ resolved
@@ -64,10 +64,6 @@
 		}
 	}
 	rtn, cost, err = vm.LoadAndCall(h, c, api, args...)
-<<<<<<< HEAD
-=======
-	ilog.Debugf("cost in monitor is %v", cost)
->>>>>>> 1b9ba613
 	if cost == nil {
 		if strings.HasPrefix(contractName, "Contract") {
 			ilog.Fatalf("will return nil cost : %v.%v", contractName, api)
