--- conflicted
+++ resolved
@@ -9,14 +9,11 @@
 
 	"github.com/iost-official/gopher-lua"
 	"github.com/iost-official/Go-IOS-Protocol/core/state"
-<<<<<<< HEAD
-=======
 )
 
 var (
 	// convert errors
 	ErrNotBaseType = fmt.Errorf("not base type")
->>>>>>> 438abec4
 )
 
 func Lua2Core(value lua.LValue) (rtn state.Value, err error) {
