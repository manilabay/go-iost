--- conflicted
+++ resolved
@@ -10,15 +10,9 @@
 )
 
 var (
-<<<<<<< HEAD
-	clearInterval       = 10 * time.Second
-	expiration    int64 = 60 * 1e9
-	filterTime          = expiration + expiration/2
-=======
 	clearInterval = 10 * time.Second
 	expiration    = int64(60 * time.Second)
 	filterTime    = int64(expiration + expiration/2)
->>>>>>> 23c5dd43
 	//expiration    = 60*60*24*7
 
 	receivedTransactionCount = prometheus.NewCounter(
