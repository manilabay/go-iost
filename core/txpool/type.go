package txpool

import (
	"sync"
	"time"

	"github.com/emirpasic/gods/trees/redblacktree"
	"github.com/iost-official/Go-IOS-Protocol/core/block"
	"github.com/iost-official/Go-IOS-Protocol/core/blockcache"
	"github.com/iost-official/Go-IOS-Protocol/core/tx"
	"github.com/iost-official/Go-IOS-Protocol/metrics"
)

var (
	clearInterval = 10 * time.Second
	// Expiration is the transaction expiration
	Expiration = int64(90 * time.Second)
	filterTime = int64(90 * time.Second)

	metricsReceivedTxCount      = metrics.NewCounter("iost_tx_received_count", []string{"from"})
	metricsGetPendingTxTime     = metrics.NewGauge("iost_get_pending_tx_time", nil)
	metricsGetPendingTxLockTime = metrics.NewGauge("iost_get_pending_tx_lock_time", nil)
	//metricsGetPendingTxSortTime   = metrics.NewGauge("iost_get_pending_tx_sort_time", nil)
	metricsGetPendingTxAppendTime = metrics.NewGauge("iost_get_pending_tx_append_time", nil)
	metricsExistTxTime            = metrics.NewSummary("iost_exist_tx_time", nil)
	metricsExistTxCount           = metrics.NewCounter("iost_exist_tx_count", nil)
	metricsVerifyTxTime           = metrics.NewSummary("iost_verify_tx_time", nil)
	metricsVerifyTxCount          = metrics.NewCounter("iost_verify_tx_count", nil)
	metricsAddTxTime              = metrics.NewSummary("iost_add_tx_time", nil)
	metricsAddTxCount             = metrics.NewCounter("iost_add_tx_count", nil)
	metricsTxPoolSize             = metrics.NewGauge("iost_txpool_size", nil)
	metricsTxErrType              = metrics.NewCounter("iost_txerr_type", []string{"type"})
)

// FRet find the return value of the tx
type FRet uint

const (
	// NotFound ...
	NotFound FRet = iota
	// FoundPending ...
	FoundPending
	// FoundChain ...
	FoundChain
)

// tFork ...
type tFork uint

const (
	sameHead tFork = iota
	forkBCN
	noForkBCN
)

// TAddTx add the return value of the tx
type TAddTx uint

const (
	// Success ...
	Success TAddTx = iota
	// TimeError ...
	TimeError
	// VerifyError ...
	VerifyError
	// DupError ...
	DupError
	// GasPriceError ...
	GasPriceError
)

type forkChain struct {
	NewHead *blockcache.BlockCacheNode
	OldHead *blockcache.BlockCacheNode
	ForkBCN *blockcache.BlockCacheNode
}

// TxsList tx sort
type TxsList []*tx.Tx

// Len ...
func (s TxsList) Len() int { return len(s) }

// Less ...
func (s TxsList) Less(i, j int) bool {
	if s[i].GasPrice > s[j].GasPrice {
		return true
	}

	if s[i].GasPrice == s[j].GasPrice {
		if s[i].Time < s[j].Time {
			return true
		}
	}
	return false
}

// Swap ...
func (s TxsList) Swap(i, j int) { s[i], s[j] = s[j], s[i] }

// Push ...
func (s *TxsList) Push(x *tx.Tx) {
	*s = append(*s, x)
}

type blockTx struct {
	txMap      *sync.Map
	ParentHash []byte
	cTime      int64
}

func newBlockTx() *blockTx {
	b := &blockTx{
		txMap:      new(sync.Map),
		ParentHash: make([]byte, 32),
	}

	return b
}

func (b *blockTx) time() int64 {
	return b.cTime
}

func (b *blockTx) setTime(t int64) {
	b.cTime = t
}

func (b *blockTx) addBlock(ib *block.Block) {

	for _, v := range ib.Txs {
		b.txMap.Store(string(v.Hash()), v)
	}
	b.ParentHash = ib.Head.ParentHash
}

func (b *blockTx) existTx(hash []byte) bool {

	_, r := b.txMap.Load(string(hash))

	return r
}

type SortedTxMap struct {
	tree  *redblacktree.Tree
	txMap map[string]*tx.Tx
	rw    *sync.RWMutex
}

func compareTx(a, b interface{}) int {
	txa := a.(*tx.Tx)
	txb := b.(*tx.Tx)
	if txa.GasPrice == txb.GasPrice {
		return int(txb.Time - txa.Time)
	}
	return int(txa.GasPrice - txb.GasPrice)
}

func NewSortedTxMap() *SortedTxMap {
	return &SortedTxMap{
		tree:  redblacktree.NewWith(compareTx),
		txMap: make(map[string]*tx.Tx),
		rw:    new(sync.RWMutex),
	}
}

<<<<<<< HEAD
func (st *SortedTxMap) Get(hash []byte) *tx.Tx {
=======
// Get get the tx
func (st *sortedTxMap) Get(hash []byte) *tx.Tx {
>>>>>>> 1597b257
	st.rw.RLock()
	defer st.rw.RUnlock()
	return st.txMap[string(hash)]
}

<<<<<<< HEAD
func (st *SortedTxMap) Add(tx *tx.Tx) {
=======
// Add add the tx
func (st *sortedTxMap) Add(tx *tx.Tx) {
>>>>>>> 1597b257
	st.rw.Lock()
	st.tree.Put(tx, true)
	st.txMap[string(tx.Hash())] = tx
	st.rw.Unlock()
}

<<<<<<< HEAD
func (st *SortedTxMap) Del(hash []byte) {
=======
// Del del the tx
func (st *sortedTxMap) Del(hash []byte) {
>>>>>>> 1597b257
	st.rw.Lock()
	defer st.rw.Unlock()

	tx := st.txMap[string(hash)]
	if tx == nil {
		return
	}
	st.tree.Remove(tx)
	delete(st.txMap, string(hash))
}

<<<<<<< HEAD
func (st *SortedTxMap) Size() int {
=======
// Size size of txMap
func (st *sortedTxMap) Size() int {
>>>>>>> 1597b257
	st.rw.Lock()
	defer st.rw.Unlock()

	return len(st.txMap)
}

<<<<<<< HEAD
func (st *SortedTxMap) Iter() *Iterator {
=======
// Iter get Iterator
func (st *sortedTxMap) Iter() *Iterator {
>>>>>>> 1597b257
	iter := st.tree.Iterator()
	iter.End()
	ret := &Iterator{
		iter: &iter,
		rw:   st.rw,
		res:  make(chan *iterRes, 1),
	}
	go ret.getNext()
	return ret
}

// Iterator This is the iterator
type Iterator struct {
	iter *redblacktree.Iterator
	rw   *sync.RWMutex
	res  chan *iterRes
}

type iterRes struct {
	tx *tx.Tx
	ok bool
}

func (iter *Iterator) getNext() {
	iter.rw.RLock()
	ok := iter.iter.Prev()
	iter.rw.RUnlock()
	if !ok {
		iter.res <- &iterRes{nil, false}
		return
	}
	iter.res <- &iterRes{iter.iter.Key().(*tx.Tx), true}
}

// Next next the tx
func (iter *Iterator) Next() (*tx.Tx, bool) {
	ret := <-iter.res
	go iter.getNext()
	return ret.tx, ret.ok
}<|MERGE_RESOLUTION|>--- conflicted
+++ resolved
@@ -164,35 +164,20 @@
 	}
 }
 
-<<<<<<< HEAD
 func (st *SortedTxMap) Get(hash []byte) *tx.Tx {
-=======
-// Get get the tx
-func (st *sortedTxMap) Get(hash []byte) *tx.Tx {
->>>>>>> 1597b257
 	st.rw.RLock()
 	defer st.rw.RUnlock()
 	return st.txMap[string(hash)]
 }
 
-<<<<<<< HEAD
 func (st *SortedTxMap) Add(tx *tx.Tx) {
-=======
-// Add add the tx
-func (st *sortedTxMap) Add(tx *tx.Tx) {
->>>>>>> 1597b257
 	st.rw.Lock()
 	st.tree.Put(tx, true)
 	st.txMap[string(tx.Hash())] = tx
 	st.rw.Unlock()
 }
 
-<<<<<<< HEAD
 func (st *SortedTxMap) Del(hash []byte) {
-=======
-// Del del the tx
-func (st *sortedTxMap) Del(hash []byte) {
->>>>>>> 1597b257
 	st.rw.Lock()
 	defer st.rw.Unlock()
 
@@ -204,24 +189,14 @@
 	delete(st.txMap, string(hash))
 }
 
-<<<<<<< HEAD
 func (st *SortedTxMap) Size() int {
-=======
-// Size size of txMap
-func (st *sortedTxMap) Size() int {
->>>>>>> 1597b257
 	st.rw.Lock()
 	defer st.rw.Unlock()
 
 	return len(st.txMap)
 }
 
-<<<<<<< HEAD
 func (st *SortedTxMap) Iter() *Iterator {
-=======
-// Iter get Iterator
-func (st *sortedTxMap) Iter() *Iterator {
->>>>>>> 1597b257
 	iter := st.tree.Iterator()
 	iter.End()
 	ret := &Iterator{
