package tx

import (
	"fmt"
	"time"

	"github.com/gogo/protobuf/proto"
	"github.com/iost-official/Go-IOS-Protocol/account"
	"github.com/iost-official/Go-IOS-Protocol/common"
)

//go:generate protoc  --go_out=plugins=grpc:. ./core/new_tx/tx.proto

// Tx Transaction 的实现
type Tx struct {
	// TODO calculate id
<<<<<<< HEAD
	Id         string // encode tx hash
	Time       int64
	Expiration int64
	GasLimit   int64
	Actions    []Action
	Signers    [][]byte
	Signs      []common.Signature
	Publisher  common.Signature
	GasPrice   uint64
}

// 新建一个Tx，需要通过编译器得到一个contract
func NewTx(nonce int64, actions []Action, signers [][]byte, gasLimit int64, gasPrice uint64, expiration int64) Tx {
=======
	Id        string // encode tx hash
	Time      int64
	Expiration	int64
	GasLimit	uint64
	Actions   []Action
	Signers   [][]byte
	Signs     []common.Signature
	Publisher common.Signature
	GasPrice  uint64
}

// 新建一个Tx，需要通过编译器得到一个contract
func NewTx(nonce int64, actions []Action, signers [][]byte, gasLimit uint64, gasPrice uint64, expiration int64) Tx {
>>>>>>> 517106ea
	now := time.Now().UnixNano()
	return Tx{
		Time:       now,
		Actions:    actions,
		Signers:    signers,
		GasLimit:   gasLimit,
		GasPrice:   gasPrice,
		Expiration: expiration,
	}
}

// 合约的参与者进行签名
func SignTxContent(tx Tx, account account.Account) (common.Signature, error) {
	sign, err := common.Sign(common.Secp256k1, tx.baseHash(), account.Seckey)
	if err != nil {
		return sign, err
	}
	return sign, nil
}

// Time,Noce,Contract形成的基本哈希值
func (t *Tx) baseHash() []byte {
	tr := &TxRaw{
		Id:         t.Id,
		Time:       t.Time,
		Expiration: t.Expiration,
		GasLimit:   t.GasLimit,
		GasPrice:   t.GasPrice,
	}
	for _, a := range t.Actions {
		tr.Actions = append(tr.Actions, &ActionRaw{
			Contract:   a.Contract,
			ActionName: a.ActionName,
			Data:       a.Data,
		})
	}
	tr.Signers = t.Signers

	b, err := proto.Marshal(tr)
	if err != nil {
		panic(err)
	}
	return common.Sha256(b)
}

// 合约的发布者进行签名，此签名的用户用于支付gas
func SignTx(tx Tx, account account.Account, signs ...common.Signature) (Tx, error) {
	tx.Signs = append(tx.Signs, signs...)
	sign, err := common.Sign(common.Secp256k1, tx.publishHash(), account.Seckey)
	if err != nil {
		return tx, err
	}
	tx.Publisher = sign
	return tx, nil
}

// publishHash 发布者使用的hash值，包含参与者的签名
func (t *Tx) publishHash() []byte {
	tr := &TxRaw{
		Id:         t.Id,
		Time:       t.Time,
		Expiration: t.Expiration,
		GasLimit:   t.GasLimit,
		GasPrice:   t.GasPrice,
	}
	for _, a := range t.Actions {
		tr.Actions = append(tr.Actions, &ActionRaw{
			Contract:   a.Contract,
			ActionName: a.ActionName,
			Data:       a.Data,
		})
	}
	tr.Signers = t.Signers
	for _, s := range t.Signs {
		tr.Signs = append(tr.Signs, &common.SignatureRaw{
			Algorithm: int32(s.Algorithm),
			Sig:       s.Sig,
			PubKey:    s.Pubkey,
		})
	}

	b, err := proto.Marshal(tr)
	if err != nil {
		panic(err)
	}
	return common.Sha256(b)
}

// 对Tx进行编码
func (t *Tx) Encode() []byte {
	tr := &TxRaw{
		Id:         t.Id,
		Time:       t.Time,
		Expiration: t.Expiration,
		GasLimit:   t.GasLimit,
		GasPrice:   t.GasPrice,
	}
	for _, a := range t.Actions {
		tr.Actions = append(tr.Actions, &ActionRaw{
			Contract:   a.Contract,
			ActionName: a.ActionName,
			Data:       a.Data,
		})
	}
	tr.Signers = t.Signers
	for _, s := range t.Signs {
		tr.Signs = append(tr.Signs, &common.SignatureRaw{
			Algorithm: int32(s.Algorithm),
			Sig:       s.Sig,
			PubKey:    s.Pubkey,
		})
	}
	tr.Publisher = &common.SignatureRaw{
		Algorithm: int32(t.Publisher.Algorithm),
		Sig:       t.Publisher.Sig,
		PubKey:    t.Publisher.Pubkey,
	}

	b, err := proto.Marshal(tr)
	if err != nil {
		panic(err)
	}
	return b
}

// 对Tx进行解码
func (t *Tx) Decode(b []byte) error {
	tr := &TxRaw{}
	err := proto.Unmarshal(b, tr)
	if err != nil {
		return err
	}
	t.Id = tr.Id
	t.Time = tr.Time
	t.Expiration = tr.Expiration
	t.GasLimit = tr.GasLimit
	t.GasPrice = tr.GasPrice
	t.Actions = []Action{}
	for _, a := range tr.Actions {
		t.Actions = append(t.Actions, Action{
			Contract:   a.Contract,
			ActionName: a.ActionName,
			Data:       a.Data,
		})
	}
	t.Signers = tr.Signers
	t.Signs = []common.Signature{}
	for _, sr := range tr.Signs {
		t.Signs = append(t.Signs, common.Signature{
			Algorithm: common.SignAlgorithm(sr.Algorithm),
			Sig:       sr.Sig,
			Pubkey:    sr.PubKey,
		})
	}
	t.Publisher = common.Signature{
		Algorithm: common.SignAlgorithm(tr.Publisher.Algorithm),
		Sig:       tr.Publisher.Sig,
		Pubkey:    tr.Publisher.PubKey,
	}

	return nil
}

// hash
func (t *Tx) Hash() []byte {
	return common.Sha256(t.Encode())
}

// 验证签名的函数
func (t *Tx) VerifySelf() error {
	baseHash := t.baseHash() // todo 在basehash内缓存，不需要在应用进行缓存
	signerSet := make(map[string]bool)
	for _, sign := range t.Signs {
		ok := common.VerifySignature(baseHash, sign)
		if !ok {
			return fmt.Errorf("signer error")
		}
		signerSet[common.Base58Encode(sign.Pubkey)] = true
	}
	for _, signer := range t.Signers {
		if _, ok := signerSet[common.Base58Encode(signer)]; !ok {
			return fmt.Errorf("signer not enough")
		}
	}

	ok := common.VerifySignature(t.publishHash(), t.Publisher)
	if !ok {
		return fmt.Errorf("publisher error")
	}
	return nil
}

func (t *Tx) VerifySigner(sig common.Signature) bool {
	return common.VerifySignature(t.baseHash(), sig)
}<|MERGE_RESOLUTION|>--- conflicted
+++ resolved
@@ -14,21 +14,6 @@
 // Tx Transaction 的实现
 type Tx struct {
 	// TODO calculate id
-<<<<<<< HEAD
-	Id         string // encode tx hash
-	Time       int64
-	Expiration int64
-	GasLimit   int64
-	Actions    []Action
-	Signers    [][]byte
-	Signs      []common.Signature
-	Publisher  common.Signature
-	GasPrice   uint64
-}
-
-// 新建一个Tx，需要通过编译器得到一个contract
-func NewTx(nonce int64, actions []Action, signers [][]byte, gasLimit int64, gasPrice uint64, expiration int64) Tx {
-=======
 	Id        string // encode tx hash
 	Time      int64
 	Expiration	int64
@@ -42,14 +27,13 @@
 
 // 新建一个Tx，需要通过编译器得到一个contract
 func NewTx(nonce int64, actions []Action, signers [][]byte, gasLimit uint64, gasPrice uint64, expiration int64) Tx {
->>>>>>> 517106ea
 	now := time.Now().UnixNano()
 	return Tx{
-		Time:       now,
-		Actions:    actions,
-		Signers:    signers,
-		GasLimit:   gasLimit,
-		GasPrice:   gasPrice,
+		Time:    now,
+		Actions: actions,
+		Signers: signers,
+		GasLimit: gasLimit,
+		GasPrice: gasPrice,
 		Expiration: expiration,
 	}
 }
@@ -66,11 +50,11 @@
 // Time,Noce,Contract形成的基本哈希值
 func (t *Tx) baseHash() []byte {
 	tr := &TxRaw{
-		Id:         t.Id,
-		Time:       t.Time,
-		Expiration: t.Expiration,
-		GasLimit:   t.GasLimit,
-		GasPrice:   t.GasPrice,
+		Id:   t.Id,
+		Time: t.Time,
+		Expiration:t.Expiration,
+		GasLimit:t.GasLimit,
+		GasPrice:t.GasPrice,
 	}
 	for _, a := range t.Actions {
 		tr.Actions = append(tr.Actions, &ActionRaw{
@@ -102,11 +86,11 @@
 // publishHash 发布者使用的hash值，包含参与者的签名
 func (t *Tx) publishHash() []byte {
 	tr := &TxRaw{
-		Id:         t.Id,
-		Time:       t.Time,
-		Expiration: t.Expiration,
-		GasLimit:   t.GasLimit,
-		GasPrice:   t.GasPrice,
+		Id:   t.Id,
+		Time: t.Time,
+		Expiration:t.Expiration,
+		GasLimit:t.GasLimit,
+		GasPrice:t.GasPrice,
 	}
 	for _, a := range t.Actions {
 		tr.Actions = append(tr.Actions, &ActionRaw{
@@ -134,11 +118,11 @@
 // 对Tx进行编码
 func (t *Tx) Encode() []byte {
 	tr := &TxRaw{
-		Id:         t.Id,
-		Time:       t.Time,
-		Expiration: t.Expiration,
-		GasLimit:   t.GasLimit,
-		GasPrice:   t.GasPrice,
+		Id:   t.Id,
+		Time: t.Time,
+		Expiration:t.Expiration,
+		GasLimit:t.GasLimit,
+		GasPrice:t.GasPrice,
 	}
 	for _, a := range t.Actions {
 		tr.Actions = append(tr.Actions, &ActionRaw{
