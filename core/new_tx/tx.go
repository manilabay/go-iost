package tx

import (
	"fmt"
	"time"

	"github.com/gogo/protobuf/proto"
	"github.com/iost-official/Go-IOS-Protocol/account"
	"github.com/iost-official/Go-IOS-Protocol/common"
)

//go:generate protoc  --go_out=plugins=grpc:. ./core/new_tx/tx.proto

// Tx Transaction 的实现
type Tx struct {
	// TODO calculate id
<<<<<<< HEAD
	Id         string // encode tx hash
	Time       int64
	Expiration int64
	GasLimit   int64
	GasPrice   float64
	Actions    []Action
	Signers    [][]byte
	Signs      []common.Signature
	Publisher  common.Signature
	GasPrice   int64
	hash       []byte
=======
	Id        string // encode tx hash
	Time      int64
	Expiration	int64
	GasLimit	uint64
	Actions   []Action
	Signers   [][]byte
	Signs     []common.Signature
	Publisher common.Signature
	GasPrice  uint64
>>>>>>> d2c670ac
}

// 新建一个Tx，需要通过编译器得到一个contract
func NewTx(nonce int64, actions []Action, signers [][]byte, gasLimit uint64, gasPrice uint64, expiration int64) Tx {
	now := time.Now().UnixNano()
	return Tx{
		Time:       now,
		Actions:    actions,
		Signers:    signers,
		GasLimit:   gasLimit,
		GasPrice:   gasPrice,
		Expiration: expiration,
		hash:       nil,
	}
}

// 合约的参与者进行签名
func SignTxContent(tx Tx, account account.Account) (common.Signature, error) {
	sign, err := common.Sign(common.Secp256k1, tx.baseHash(), account.Seckey)
	if err != nil {
		return sign, err
	}
	return sign, nil
}

// Time,Noce,Contract形成的基本哈希值
func (t *Tx) baseHash() []byte {
	tr := &TxRaw{
		Id:         t.Id,
		Time:       t.Time,
		Expiration: t.Expiration,
		GasLimit:   t.GasLimit,
		GasPrice:   t.GasPrice,
	}
	for _, a := range t.Actions {
		tr.Actions = append(tr.Actions, &ActionRaw{
			Contract:   a.Contract,
			ActionName: a.ActionName,
			Data:       a.Data,
		})
	}
	tr.Signers = t.Signers

	b, err := proto.Marshal(tr)
	if err != nil {
		panic(err)
	}
	return common.Sha256(b)
}

// 合约的发布者进行签名，此签名的用户用于支付gas
func SignTx(tx Tx, account account.Account, signs ...common.Signature) (Tx, error) {
	tx.Signs = append(tx.Signs, signs...)
	sign, err := common.Sign(common.Secp256k1, tx.publishHash(), account.Seckey)
	if err != nil {
		return tx, err
	}
	tx.Publisher = sign
	return tx, nil
}

// publishHash 发布者使用的hash值，包含参与者的签名
func (t *Tx) publishHash() []byte {
	tr := &TxRaw{
		Id:         t.Id,
		Time:       t.Time,
		Expiration: t.Expiration,
		GasLimit:   t.GasLimit,
		GasPrice:   t.GasPrice,
	}
	for _, a := range t.Actions {
		tr.Actions = append(tr.Actions, &ActionRaw{
			Contract:   a.Contract,
			ActionName: a.ActionName,
			Data:       a.Data,
		})
	}
	tr.Signers = t.Signers
	for _, s := range t.Signs {
		tr.Signs = append(tr.Signs, &common.SignatureRaw{
			Algorithm: int32(s.Algorithm),
			Sig:       s.Sig,
			PubKey:    s.Pubkey,
		})
	}

	b, err := proto.Marshal(tr)
	if err != nil {
		panic(err)
	}
	return common.Sha256(b)
}

// 对Tx进行编码
func (t *Tx) Encode() []byte {
	tr := &TxRaw{
		Id:         t.Id,
		Time:       t.Time,
		Expiration: t.Expiration,
		GasLimit:   t.GasLimit,
		GasPrice:   t.GasPrice,
	}
	for _, a := range t.Actions {
		tr.Actions = append(tr.Actions, &ActionRaw{
			Contract:   a.Contract,
			ActionName: a.ActionName,
			Data:       a.Data,
		})
	}
	tr.Signers = t.Signers
	for _, s := range t.Signs {
		tr.Signs = append(tr.Signs, &common.SignatureRaw{
			Algorithm: int32(s.Algorithm),
			Sig:       s.Sig,
			PubKey:    s.Pubkey,
		})
	}
	tr.Publisher = &common.SignatureRaw{
		Algorithm: int32(t.Publisher.Algorithm),
		Sig:       t.Publisher.Sig,
		PubKey:    t.Publisher.Pubkey,
	}

	b, err := proto.Marshal(tr)
	if err != nil {
		panic(err)
	}
	return b
}

// 对Tx进行解码
func (t *Tx) Decode(b []byte) error {
	tr := &TxRaw{}
	err := proto.Unmarshal(b, tr)
	if err != nil {
		return err
	}
	t.Id = tr.Id
	t.Time = tr.Time
	t.Expiration = tr.Expiration
	t.GasLimit = tr.GasLimit
	t.GasPrice = tr.GasPrice
	t.Actions = []Action{}
	for _, a := range tr.Actions {
		t.Actions = append(t.Actions, Action{
			Contract:   a.Contract,
			ActionName: a.ActionName,
			Data:       a.Data,
		})
	}
	t.Signers = tr.Signers
	t.Signs = []common.Signature{}
	for _, sr := range tr.Signs {
		t.Signs = append(t.Signs, common.Signature{
			Algorithm: common.SignAlgorithm(sr.Algorithm),
			Sig:       sr.Sig,
			Pubkey:    sr.PubKey,
		})
	}
	t.Publisher = common.Signature{
		Algorithm: common.SignAlgorithm(tr.Publisher.Algorithm),
		Sig:       tr.Publisher.Sig,
		Pubkey:    tr.Publisher.PubKey,
	}
	t.hash = nil
	return nil
}

// hash
func (t *Tx) Hash() []byte {
	if t.hash == nil {
		t.hash = common.Sha256(t.Encode())
	}
	return t.hash
}

// 验证签名的函数
func (t *Tx) VerifySelf() error {
	baseHash := t.baseHash() // todo 在basehash内缓存，不需要在应用进行缓存
	signerSet := make(map[string]bool)
	for _, sign := range t.Signs {
		ok := common.VerifySignature(baseHash, sign)
		if !ok {
			return fmt.Errorf("signer error")
		}
		signerSet[common.Base58Encode(sign.Pubkey)] = true
	}
	for _, signer := range t.Signers {
		if _, ok := signerSet[common.Base58Encode(signer)]; !ok {
			return fmt.Errorf("signer not enough")
		}
	}

	ok := common.VerifySignature(t.publishHash(), t.Publisher)
	if !ok {
		return fmt.Errorf("publisher error")
	}
	return nil
}

func (t *Tx) VerifySigner(sig common.Signature) bool {
	return common.VerifySignature(t.baseHash(), sig)
}<|MERGE_RESOLUTION|>--- conflicted
+++ resolved
@@ -14,29 +14,16 @@
 // Tx Transaction 的实现
 type Tx struct {
 	// TODO calculate id
-<<<<<<< HEAD
+	hash       []byte
 	Id         string // encode tx hash
 	Time       int64
 	Expiration int64
-	GasLimit   int64
-	GasPrice   float64
+	GasLimit   uint64
 	Actions    []Action
 	Signers    [][]byte
 	Signs      []common.Signature
 	Publisher  common.Signature
-	GasPrice   int64
-	hash       []byte
-=======
-	Id        string // encode tx hash
-	Time      int64
-	Expiration	int64
-	GasLimit	uint64
-	Actions   []Action
-	Signers   [][]byte
-	Signs     []common.Signature
-	Publisher common.Signature
-	GasPrice  uint64
->>>>>>> d2c670ac
+	GasPrice   uint64
 }
 
 // 新建一个Tx，需要通过编译器得到一个contract
