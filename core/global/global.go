--- conflicted
+++ resolved
@@ -99,7 +99,6 @@
 	if err != nil {
 		return nil, fmt.Errorf("new statedb failed, stop the program. err: %v", err)
 	}
-<<<<<<< HEAD
 	blk, err := blockChain.Top()
 	if err != nil {
 		t := time.Date(1970, 1, 1, 0, 0, 0, 0, time.UTC)
@@ -108,24 +107,6 @@
 			return nil, fmt.Errorf("new GenGenesis failed, stop the program. err: %v", err)
 		}
 		err = blockChain.Push(blk)
-=======
-
-	hash := stateDB.CurrentTag()
-	if hash == "" {
-		blk, err = blockChain.GetBlockByNumber(0)
-		if err != nil {
-			return nil, fmt.Errorf("get block by number failed, stop the pogram. err: %v", err)
-		}
-		engine := vm.NewEngine(blk.Head, stateDB)
-		for _, tx := range blk.Txs {
-			_, err = engine.Exec(tx)
-			if err != nil {
-				return nil, fmt.Errorf("statedb push genesis failed, stop the pogram. err: %v", err)
-			}
-		}
-	} else {
-		blk, err = blockChain.GetBlockByHash([]byte(hash))
->>>>>>> 6c9510cb
 		if err != nil {
 			return nil, fmt.Errorf("push block in blockChain failed, stop the program. err: %v", err)
 		}
@@ -141,7 +122,6 @@
 		if err != nil {
 			return nil, fmt.Errorf("get block by number failed, stop the pogram. err: %v", err)
 		}
-<<<<<<< HEAD
 		err = verifier.VerifyBlockWithVM(blk, stateDB)
 		if err != nil {
 			return nil, fmt.Errorf("verify block with VM failed, stop the pogram. err: %v", err)
@@ -155,27 +135,6 @@
 	txDB, err := tx.NexTxDB(conf.DB.LdbPath + "TXDB")
 	if err != nil {
 		return nil, fmt.Errorf("new txDB failed, stop the program")
-=======
-		verifier.VerifyBlockWithVM(blk, stateDB)
-		if blk.Head.Number%StateDBFlushTime == 0 {
-			stateDB.Tag(string(blk.HeadHash()))
-			err = stateDB.Flush(string(blk.HeadHash()))
-			if err != nil {
-				return nil, fmt.Errorf("flush state db failed, stop the pogram. err: %v", err)
-			}
-		}
-	}
-	stateDB.Tag(string(blk.HeadHash()))
-	err = stateDB.Flush(string(blk.HeadHash()))
-	if err != nil {
-		return nil, fmt.Errorf("flush state db failed, stop the pogram. err: %v", err)
-	}
-
-	txDb := tx.NewTxDB(conf.DB.LdbPath)
-
-	if txDb == nil {
-		return nil, errors.New("new txdb failed, stop the program.")
->>>>>>> 6c9510cb
 	}
 	n := &BaseVariableImpl{blockChain: blockChain, stateDB: stateDB, txDB: txDB, mode: ModeNormal, config: conf}
 	return n, nil
