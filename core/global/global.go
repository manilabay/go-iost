--- conflicted
+++ resolved
@@ -61,14 +61,10 @@
 	}
 	//TODO: check DB, state, txDB
 
-<<<<<<< HEAD
 	m := new(Mode)
 	m.SetMode(ModeNormal)
 
 	n := &GlobalImpl{txDB: txDb, config: conf, stdPool: state.StdPool, blockChain: blockChain, mode: m}
-=======
-	n := &GlobalImpl{txDB: txDb, config: conf, statePool: statePool, blockChain: blockChain, mode: ModeNormal}
->>>>>>> 2306adb9
 
 	return n, nil
 }
