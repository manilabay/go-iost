package global

import (
	"fmt"
<<<<<<< HEAD
	"time"
=======
>>>>>>> 3b88e643

	"github.com/iost-official/Go-IOS-Protocol/common"
	"github.com/iost-official/Go-IOS-Protocol/core/new_block"
	"github.com/iost-official/Go-IOS-Protocol/core/new_tx"
	"github.com/iost-official/Go-IOS-Protocol/db"
)

type Mode struct {
	mode TMode
}

func (m *Mode) Mode() TMode {
	return m.mode
}

func (m *Mode) SetMode(i TMode) bool {
	m.mode = i
	return true
}

type TMode uint

const (
	ModeNormal TMode = iota
	ModeSync
	ModeProduce
)

type BaseVariableImpl struct {
<<<<<<< HEAD
=======
	txDB tx.TxDB

	stateDB    db.MVCCDB
>>>>>>> 3b88e643
	blockChain block.Chain
	stateDB    db.MVCCDB
	txDB       tx.TxDB

	mode   *Mode
	config *common.Config
}

func New(conf *common.Config) (*BaseVariableImpl, error) {
	block.LevelDBPath = conf.LdbPath
	blockChain, err := block.Instance()
	if err != nil {
		return nil, fmt.Errorf("new blockchain failed, stop the program. err: %v", err)
	}
	blk, err := blockChain.Top()
	if err != nil {
		t := time.Date(1970, 1, 1, 0, 0, 0, 0, time.UTC)
		blk = block.GenGenesis(common.GetTimestamp(t.Unix()).Slot)
	}
	if blk == nil {
		return nil, fmt.Errorf("new statedb failed, stop the program. err: %v", err)
	}

	stateDB, err := db.NewMVCCDB("StatePoolDB")
	if err != nil {
		return nil, fmt.Errorf("new statedb failed, stop the program. err: %v", err)
	}

	hash := stateDB.CurrentTag()
	if hash != nil {
	}

	tx.LdbPath = conf.LdbPath
	txDb := tx.TxDbInstance()
	if txDb == nil {
		return nil, fmt.Errorf("new txdb failed, stop the program.")
	}
	//TODO: check DB, state, txDB
	m := new(Mode)
	m.SetMode(ModeNormal)

	n := &BaseVariableImpl{txDB: txDb, config: conf, stateDB: stateDB, blockChain: blockChain, mode: m}
	return n, nil
}

func (g *BaseVariableImpl) TxDB() tx.TxDB {
	return g.txDB
}

func (g *BaseVariableImpl) StateDB() db.MVCCDB {
	return g.stateDB
}

func (g *BaseVariableImpl) BlockChain() block.Chain {
	return g.blockChain
}

func (g *BaseVariableImpl) Config() *common.Config {
	return g.config
}

func (g *BaseVariableImpl) Mode() *Mode {
	return g.mode
}<|MERGE_RESOLUTION|>--- conflicted
+++ resolved
@@ -2,10 +2,7 @@
 
 import (
 	"fmt"
-<<<<<<< HEAD
 	"time"
-=======
->>>>>>> 3b88e643
 
 	"github.com/iost-official/Go-IOS-Protocol/common"
 	"github.com/iost-official/Go-IOS-Protocol/core/new_block"
@@ -35,12 +32,6 @@
 )
 
 type BaseVariableImpl struct {
-<<<<<<< HEAD
-=======
-	txDB tx.TxDB
-
-	stateDB    db.MVCCDB
->>>>>>> 3b88e643
 	blockChain block.Chain
 	stateDB    db.MVCCDB
 	txDB       tx.TxDB
@@ -70,7 +61,18 @@
 	}
 
 	hash := stateDB.CurrentTag()
-	if hash != nil {
+	if hash == "" {
+		blk, err = blockChain.GetBlockByNumber(0)
+		if err != nil {
+			return nil, fmt.Errorf("new statedb failed, stop the pogram. err: %v", err)
+		}
+		stateDB
+	} else {
+		blk, err = blockChain.GetBlockByHash([]byte(hash))
+		if err != nil {
+			return nil, fmt.Errorf("new statedb failed, stop the program. err: %v", err)
+		}
+
 	}
 
 	tx.LdbPath = conf.LdbPath
