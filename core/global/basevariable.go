--- conflicted
+++ resolved
@@ -42,239 +42,31 @@
 
 // BaseVariableImpl is the implementation of BaseVariable
 type BaseVariableImpl struct {
-<<<<<<< HEAD
-	blockChain  block.Chain
-	stateDB     db.MVCCDB
-	mode        TMode
-	witnessList []string
-	config      *common.Config
-}
-
-// GenGenesis is create a genesis block
-func GenGenesis(db db.MVCCDB, witnessInfo []string, t common.Timestamp) (*block.Block, error) {
-	var acts []*tx.Action
-	for i := 0; i < len(witnessInfo)/2; i++ {
-		act := tx.NewAction("iost.system", "IssueIOST", fmt.Sprintf(`["%v", %v]`, witnessInfo[2*i], witnessInfo[2*i+1]))
-		acts = append(acts, &act)
-	}
-	// deploy iost.vote
-	voteFilePath := VoteContractPath + "vote.js"
-	voteAbiPath := VoteContractPath + "vote.js.abi"
-	fd, err := common.ReadFile(voteFilePath)
-	if err != nil {
-		return nil, err
-	}
-	rawCode := string(fd)
-	fd, err = common.ReadFile(voteAbiPath)
-	if err != nil {
-		return nil, err
-	}
-	rawAbi := string(fd)
-	c := contract.Compiler{}
-	code, err := c.Parse("iost.vote", rawCode, rawAbi)
-	if err != nil {
-		return nil, err
-	}
-
-	act := tx.NewAction("iost.system", "InitSetCode", fmt.Sprintf(`["%v", "%v"]`, "iost.vote", code.B64Encode()))
-	acts = append(acts, &act)
-
-	num := len(witnessInfo) / 2
-	for i := 0; i < num; i++ {
-		act1 := tx.NewAction("iost.vote", "InitProducer", fmt.Sprintf(`["%v"]`, witnessInfo[2*i]))
-		acts = append(acts, &act1)
-	}
-	act11 := tx.NewAction("iost.vote", "InitAdmin", fmt.Sprintf(`["%v"]`, adminID))
-	acts = append(acts, &act11)
-
-	// deploy iost.bonus
-	act2 := tx.NewAction("iost.system", "InitSetCode", fmt.Sprintf(`["%v", "%v"]`, "iost.bonus", native.BonusABI().B64Encode()))
-	acts = append(acts, &act2)
-
-	trx := tx.NewTx(acts, nil, 100000000, 0, 0)
-	trx.Time = 0
-	acc, err := account.NewAccount(common.Base58Decode("2vj2Ab8Taz1TT2MSQHxmSffGnvsc9EVrmjx1W7SBQthCpuykhbRn2it8DgNkcm4T9tdBgsue3uBiAzxLpLJoDUbc"), crypto.Ed25519)
-	if err != nil {
-		return nil, err
-	}
-	trx, err = tx.SignTx(trx, acc)
-	if err != nil {
-		return nil, err
-	}
-	blockHead := block.BlockHead{
-		Version:    0,
-		ParentHash: nil,
-		Number:     0,
-		Witness:    acc.ID,
-		Time:       t.Slot,
-	}
-	engine := vm.NewEngine(&blockHead, db)
-	txr, err := engine.Exec(trx, GenesisTxExecTime)
-	if err != nil || txr.Status.Code != tx.Success {
-		return nil, fmt.Errorf("exec tx failed, stop the pogram. err: %v, receipt: %v", err, txr)
-	}
-	blk := block.Block{
-		Head:     &blockHead,
-		Sign:     &crypto.Signature{},
-		Txs:      []*tx.Tx{trx},
-		Receipts: []*tx.TxReceipt{txr},
-	}
-	blk.Head.TxsHash = blk.CalculateTxsHash()
-	blk.Head.MerkleHash = blk.CalculateMerkleHash()
-	err = blk.CalculateHeadHash()
-	if err != nil {
-		return nil, err
-	}
-	db.Tag(string(blk.HeadHash()))
-	return &blk, nil
-=======
 	blockChain block.Chain
 	stateDB    db.MVCCDB
-	txDB       TxDB
 	mode       TMode
 	config     *common.Config
->>>>>>> 03ed0bf6
 }
 
 // New return a BaseVariable instance
 // nolint: gocyclo
 func New(conf *common.Config) (*BaseVariableImpl, error) {
-<<<<<<< HEAD
-	var blockChain block.Chain
-	var stateDB db.MVCCDB
-	var err error
-	var witnessList []string
-
-	v := common.LoadYamlAsViper(conf.Genesis)
-	genesisConfig := &common.GenesisConfig{}
-	if err := v.Unmarshal(genesisConfig); err != nil {
-		ilog.Fatalf("Unable to decode into struct, %v", err)
-	}
-
-	VoteContractPath = genesisConfig.VoteContractPath
-	adminID = genesisConfig.AdminID
-
-	for i := 0; i < len(genesisConfig.WitnessInfo)/2; i++ {
-		witnessList = append(witnessList, genesisConfig.WitnessInfo[2*i])
-	}
-	blockChain, err = block.NewBlockChain(conf.DB.LdbPath + "BlockChainDB")
-	if err != nil {
-		return nil, fmt.Errorf("new blockchain failed, stop the program. err: %v", err)
-	}
-	blk, err := blockChain.GetBlockByNumber(0)
-	if err != nil { //blockchaindb is empty
-		stateDB, err = db.NewMVCCDB(conf.DB.LdbPath + "StateDB")
-		if err != nil {
-			return nil, fmt.Errorf("new statedb failed, stop the program. err: %v", err)
-		}
-		hash := stateDB.CurrentTag()
-		if hash != "" {
-			return nil, fmt.Errorf("blockchaindb is empty, but statedb is not")
-		}
-		if genesisConfig.CreateGenesis {
-			t, err := common.ParseStringToTimestamp(genesisConfig.InitialTimestamp)
-			if err != nil {
-				ilog.Fatalf("invalid genesis initial time string %v (%v).", genesisConfig.InitialTimestamp, err)
-			}
-			blk, err = GenGenesis(stateDB, genesisConfig.WitnessInfo, t)
-			if err != nil {
-				return nil, fmt.Errorf("new GenGenesis failed, stop the program. err: %v", err)
-			}
-			err = blockChain.Push(blk)
-			if err != nil {
-				return nil, fmt.Errorf("push block in blockChain failed, stop the program. err: %v", err)
-			}
-			err = stateDB.Flush(string(blk.HeadHash()))
-			if err != nil {
-				return nil, fmt.Errorf("flush block into stateDB failed, stop the program. err: %v", err)
-			}
-			genesisBlock, _ := blockChain.GetBlockByNumber(0)
-			ilog.Infof("createGenesisHash: %v", common.Base58Encode(genesisBlock.HeadHash()))
-		}
-		return &BaseVariableImpl{blockChain: blockChain, stateDB: stateDB, mode: ModeInit, witnessList: witnessList, config: conf}, nil
-	}
-	stateDB, err = db.NewMVCCDB(conf.DB.LdbPath + "StateDB")
-	if err != nil {
-		return nil, fmt.Errorf("new statedb failed, stop the program. err: %v", err)
-	}
-	hash := stateDB.CurrentTag()
-	blk, err = blockChain.GetBlockByHash([]byte(hash))
-	if err != nil && hash != "" {
-		return nil, fmt.Errorf("statedb doesn't coincides with blockchaindb. err: %v", err)
-	}
-	var startNumebr int64
-	if err == nil {
-		startNumebr = blk.Head.Number + 1
-	}
-	for i := startNumebr; i < blockChain.Length(); i++ {
-		blk, err = blockChain.GetBlockByNumber(i)
-		if err != nil {
-			return nil, fmt.Errorf("get block by number failed, stop the pogram. err: %v", err)
-		}
-		err = verifier.VerifyBlockWithVM(blk, stateDB)
-		if err != nil {
-			return nil, fmt.Errorf("verify block with VM failed, stop the pogram. err: %v", err)
-		}
-		stateDB.Tag(string(blk.HeadHash()))
-		err = stateDB.Flush(string(blk.HeadHash()))
-		if err != nil {
-			return nil, fmt.Errorf("flush stateDB failed, stop the pogram. err: %v", err)
-		}
-	}
-
-	return &BaseVariableImpl{blockChain: blockChain, stateDB: stateDB, mode: ModeInit, witnessList: witnessList, config: conf}, nil
-}
-=======
 	blockChain, err := block.NewBlockChain(conf.DB.LdbPath + "BlockChainDB")
 	if err != nil {
 		return nil, fmt.Errorf("new blockchain failed, stop the program. err: %v", err)
 	}
->>>>>>> 03ed0bf6
 
 	stateDB, err := db.NewMVCCDB(conf.DB.LdbPath + "StateDB")
 	if err != nil {
-<<<<<<< HEAD
-		return nil, err
-	}
-	stateDB, err := db.NewMVCCDB("./Fakedb/StateDB")
-	if err != nil {
-		return nil, err
-	}
-	config := common.Config{}
-	config.VM = &common.VMConfig{}
-	config.VM.JsPath = os.Getenv("GOPATH") + "/src/github.com/iost-official/go-iost/vm/v8vm/v8/libjs/"
-=======
 		return nil, fmt.Errorf("new statedb failed, stop the program. err: %v", err)
-	}
->>>>>>> 03ed0bf6
-
-	txDB, err := NewTxDB(conf.DB.LdbPath + "TXDB")
-	if err != nil {
-<<<<<<< HEAD
-		return nil, err
-	}
-	err = stateDB.Flush(string(blk.HeadHash()))
-	if err != nil {
-		return nil, err
-	}
-	return &BaseVariableImpl{blockChain, stateDB, ModeNormal, []string{""}, &config}, nil
-=======
-		return nil, fmt.Errorf("new txDB failed, stop the program. err: %v", err)
 	}
 
 	return &BaseVariableImpl{
 		blockChain: blockChain,
 		stateDB:    stateDB,
-		txDB:       txDB,
 		mode:       ModeInit,
 		config:     conf,
 	}, nil
-}
-
-// TxDB return the transaction database
-func (g *BaseVariableImpl) TxDB() TxDB {
-	return g.txDB
->>>>>>> 03ed0bf6
 }
 
 // StateDB return the state database
