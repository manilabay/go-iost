--- conflicted
+++ resolved
@@ -1,21 +1,12 @@
 package tx
 
 import (
-<<<<<<< HEAD
-	"bytes"
-=======
->>>>>>> ba0467ac
 	"errors"
 	"fmt"
 	"strconv"
 	"time"
-<<<<<<< HEAD
-=======
-
-	"fmt"
 
 	"strings"
->>>>>>> ba0467ac
 
 	"github.com/iost-official/go-iost/account"
 	"github.com/iost-official/go-iost/common"
@@ -39,12 +30,7 @@
 }
 
 // NewTx return a new Tx
-<<<<<<< HEAD
-func NewTx(actions []*Action, signers [][]byte, gasLimit int64, gasPrice int64, expiration int64) *Tx {
-=======
 func NewTx(actions []*Action, signers []string, gasLimit int64, gasPrice int64, expiration int64) *Tx {
-	now := time.Now().UnixNano()
->>>>>>> ba0467ac
 	return &Tx{
 		Time:        time.Now().UnixNano(),
 		Actions:     actions,
@@ -65,18 +51,10 @@
 	return account.Sign(tx.baseHash()), nil
 }
 
-<<<<<<< HEAD
-func (t *Tx) containSigner(pubkey []byte) bool {
-	for _, signer := range t.Signers {
-		if bytes.Equal(signer, pubkey) {
-			return true
-=======
 func (t *Tx) containSigner(id string) bool {
-	found := false
 	for _, signer := range t.Signers {
 		if strings.HasPrefix(signer, id) {
-			found = true
->>>>>>> ba0467ac
+			return true
 		}
 	}
 	return false
