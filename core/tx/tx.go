--- conflicted
+++ resolved
@@ -104,18 +104,14 @@
 		case 0:
 			t.Contract = &lua.Contract{}
 			t.Contract.Decode(tr.Contract)
-<<<<<<< HEAD
+
 		default:
 			return fmt.Errorf("Tx.Decode:tx.Contract syntax error")
 		}
 	} else {
 		err = t.Contract.Decode(tr.Contract)
 	}
-=======
-		}
-	}
-	err = t.Contract.Decode(tr.Contract)
->>>>>>> 8aa60b9e
+
 	if err != nil {
 		return err
 	}
