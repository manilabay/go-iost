package tx

import (
	"github.com/iost-official/go-iost/common"
	txpb "github.com/iost-official/go-iost/core/tx/pb"
)

// StatusCode status code of transaction execution result
type StatusCode int32

// tx execution result
const (
	Success StatusCode = iota
	ErrorGasRunOut
	ErrorBalanceNotEnough
	ErrorParamter // parameter mismatch when calling function
	ErrorRuntime  // runtime error
	ErrorTimeout
	ErrorTxFormat         // tx format errors
	ErrorDuplicateSetCode // more than one set code action in a tx
	ErrorUnknown          // other errors
)

<<<<<<< HEAD
// Return is the result of txreceipt.
type Return struct {
	FuncName string
	Value    string
}

// ToPb convert Return to proto buf data structure.
func (r *Return) ToPb() *txpb.Return {
	return &txpb.Return{
		FuncName: r.FuncName,
		Value:    r.Value,
	}
}

// FromPb convert Return from proto buf data structure.
func (r *Return) FromPb(s *txpb.Return) *Return {
	r.FuncName = s.FuncName
	r.Value = s.Value
	return r
}

// ToBytes converts Return to a specific byte slice.
func (r *Return) ToBytes() []byte {
	sn := common.NewSimpleNotation()
	sn.WriteString(r.FuncName, true)
	sn.WriteString(r.Value, true)
	return sn.Bytes()
}

=======
>>>>>>> 70de84df
// Status status of transaction execution result, including code and message
type Status struct {
	Code    StatusCode
	Message string
}

// ToPb convert Status to proto buf data structure.
func (s *Status) ToPb() *txpb.Status {
	return &txpb.Status{
		Code:    int32(s.Code),
		Message: s.Message,
	}
}

// FromPb convert Status from proto buf data structure.
func (s *Status) FromPb(st *txpb.Status) *Status {
	s.Code = StatusCode(st.Code)
	s.Message = st.Message
	return s
}

// ToBytes converts Return to a specific byte slice.
func (s *Status) ToBytes() []byte {
	sn := common.NewSimpleNotation()
	sn.WriteInt32((int32(s.Code)), true)
	sn.WriteString(s.Message, true)
	return sn.Bytes()
}

// ReceiptType type of single receipt
type ReceiptType int32

const (
	// SystemDefined system receipt, recording info of calling a method
	SystemDefined ReceiptType = iota
	// UserDefined user defined receipt, usually a json string
	UserDefined
)

// Receipt generated when applying transaction
type Receipt struct {
	FuncName string
	Content  string // can be a raw string or a json string
}

// ToPb convert Receipt to proto buf data structure.
func (r *Receipt) ToPb() *txpb.Receipt {
	return &txpb.Receipt{
		FuncName: r.FuncName,
		Content:  r.Content,
	}
}

// FromPb convert Receipt from proto buf data structure.
func (r *Receipt) FromPb(rp *txpb.Receipt) *Receipt {
	r.FuncName = rp.FuncName
	r.Content = rp.Content
	return r
}

// ToBytes converts Receipt to a specific byte slice.
func (r *Receipt) ToBytes() []byte {
	sn := common.NewSimpleNotation()
	sn.WriteString(r.FuncName, true)
	sn.WriteString(r.Content, true)
	return sn.Bytes()
}

// TxReceipt Transaction Receipt
type TxReceipt struct { //nolint:golint
	TxHash   []byte
	GasUsage int64
	RAMUsage map[string]int64
	Status   *Status
	Returns  []string
	Receipts []*Receipt
}

// NewTxReceipt generate tx receipt for a tx hash
func NewTxReceipt(txHash []byte) *TxReceipt {
	var status = &Status{
		Code:    Success,
		Message: "",
	}
	return &TxReceipt{
		TxHash:   txHash,
		GasUsage: 0,
		RAMUsage: make(map[string]int64),
		Status:   status,
		Returns:  []string{},
		Receipts: []*Receipt{},
	}
}

// ToPb convert TxReceipt to proto buf data structure.
func (r *TxReceipt) ToPb() *txpb.TxReceipt {
	tr := &txpb.TxReceipt{
		TxHash:   r.TxHash,
		GasUsage: r.GasUsage,
		Status:   r.Status.ToPb(),
		Returns:  []string{},
		Receipts: []*txpb.Receipt{},
	}

	tr.RamUsage = r.RAMUsage

	for _, rt := range r.Returns {
		tr.Returns = append(tr.Returns, rt)
	}
	for _, re := range r.Receipts {
		tr.Receipts = append(tr.Receipts, re.ToPb())
	}
	return tr
}

// Encode TxReceipt as byte array
func (r *TxReceipt) Encode() []byte {
	b, err := r.ToPb().Marshal()
	if err != nil {
		panic(err)
	}
	return b
}

// FromPb convert TxReceipt from proto buf data structure
func (r *TxReceipt) FromPb(tr *txpb.TxReceipt) *TxReceipt {
	r.TxHash = tr.TxHash
	r.GasUsage = tr.GasUsage
	r.RAMUsage = tr.RamUsage
	s := &Status{}
	r.Status = s.FromPb(tr.Status)
	for _, rt := range tr.Returns {
		r.Returns = append(r.Returns, rt)
	}
	for _, re := range tr.Receipts {
		rc := &Receipt{}
		r.Receipts = append(r.Receipts, rc.FromPb(re))
	}
	return r
}

// Decode TxReceipt from byte array
func (r *TxReceipt) Decode(b []byte) error {
	tr := &txpb.TxReceipt{}
	err := tr.Unmarshal(b)
	if err != nil {
		return err
	}
	r.FromPb(tr)
	return nil
}

// ToBytes converts TxReceipt to a specific byte slice.
func (r *TxReceipt) ToBytes() []byte {
	sn := common.NewSimpleNotation()
	sn.WriteBytes(r.TxHash, false)
	sn.WriteInt64(r.GasUsage, true)
	sn.WriteBytes(r.Status.ToBytes(), false)
	sn.WriteMapStringToI64(r.RAMUsage, true)

	returnBytes := make([][]byte, 0, len(r.Returns))
	for _, rt := range r.Returns {
<<<<<<< HEAD
		if rt == nil {
			break
		}
		returnBytes = append(returnBytes, rt.ToBytes())
=======
		returnBytes = append(returnBytes, []byte(rt))
>>>>>>> 70de84df
	}
	sn.WriteBytesSlice(returnBytes, false)

	receiptBytes := make([][]byte, 0, len(r.Receipts))
	for _, re := range r.Receipts {
		receiptBytes = append(receiptBytes, re.ToBytes())
	}
	sn.WriteBytesSlice(receiptBytes, false)

	return sn.Bytes()
}

// Hash return byte hash
func (r *TxReceipt) Hash() []byte {
	return common.Sha3(r.ToBytes())
}

func (r *TxReceipt) String() string {
	if r == nil {
		return "<nil TxReceipt>"
	}
	tr := r.ToPb()
	return tr.String()
}<|MERGE_RESOLUTION|>--- conflicted
+++ resolved
@@ -21,38 +21,6 @@
 	ErrorUnknown          // other errors
 )
 
-<<<<<<< HEAD
-// Return is the result of txreceipt.
-type Return struct {
-	FuncName string
-	Value    string
-}
-
-// ToPb convert Return to proto buf data structure.
-func (r *Return) ToPb() *txpb.Return {
-	return &txpb.Return{
-		FuncName: r.FuncName,
-		Value:    r.Value,
-	}
-}
-
-// FromPb convert Return from proto buf data structure.
-func (r *Return) FromPb(s *txpb.Return) *Return {
-	r.FuncName = s.FuncName
-	r.Value = s.Value
-	return r
-}
-
-// ToBytes converts Return to a specific byte slice.
-func (r *Return) ToBytes() []byte {
-	sn := common.NewSimpleNotation()
-	sn.WriteString(r.FuncName, true)
-	sn.WriteString(r.Value, true)
-	return sn.Bytes()
-}
-
-=======
->>>>>>> 70de84df
 // Status status of transaction execution result, including code and message
 type Status struct {
 	Code    StatusCode
@@ -215,14 +183,7 @@
 
 	returnBytes := make([][]byte, 0, len(r.Returns))
 	for _, rt := range r.Returns {
-<<<<<<< HEAD
-		if rt == nil {
-			break
-		}
-		returnBytes = append(returnBytes, rt.ToBytes())
-=======
 		returnBytes = append(returnBytes, []byte(rt))
->>>>>>> 70de84df
 	}
 	sn.WriteBytesSlice(returnBytes, false)
 
