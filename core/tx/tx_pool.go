package tx

import (
	"fmt"
	"github.com/iost-official/prototype/common"
<<<<<<< HEAD
	"github.com/iost-official/prototype/db"
=======
>>>>>>> 226bdca5
)

type TxPool interface {
	Add(tx Tx) error
	Del(tx Tx) error
<<<<<<< HEAD
	Get([]byte) (*Tx, error)
=======
	Get([]byte) (Tx, error)
>>>>>>> 226bdca5
	GetSlice() ([]Tx, error)
	Has(tx Tx) (bool, error)
	Copy(ttp TxPool) error
	Size() int32
}

type TxPoolImpl struct {
	txMap map[string]Tx
}

func NewTxPoolImpl() *TxPoolImpl {
	return &TxPoolImpl{txMap: make(map[string]Tx)}
}

func (tp *TxPoolImpl) Add(tx Tx) error {
	tp.txMap[common.Base58Encode(tx.Hash())] = tx
	return nil
}

func (tp *TxPoolImpl) Del(tx Tx) error {
	delete(tp.txMap, common.Base58Encode(tx.Hash()))
	return nil
}

func (tp *TxPoolImpl) GetSlice() ([]Tx, error) {
	var txs []Tx = make([]Tx, 0)
	for _, tx := range tp.txMap {
		txs = append(txs, tx)
	}
	return txs, nil
}

func (tp *TxPoolImpl) Has(tx Tx) (bool, error) {
	_, ok := tp.txMap[common.Base58Encode(tx.Hash())]
	return ok, nil
}

func (tp *TxPoolImpl) Copy(ttp TxPoolImpl) error {
	return nil
}

func (tp *TxPoolImpl) Size() int {
	return len(tp.txMap)
}

type TxPoolDbImpl struct {
	db db.Database
}

var txPrefix = []byte("t") //txPrefix+tx hash -> tx data
func NewTxPoolDbImpl() (*TxPoolDbImpl, error) {
	ldb, err := db.DatabaseFactor("ldb")
	if err != nil {
		return nil, fmt.Errorf("failed to init db %v", err)
	}

	return &TxPoolDbImpl{db: ldb}, nil
}

func (tp *TxPoolDbImpl) Get(hash []byte) (*Tx, error) {
	txPtr := new(Tx)
	txData, err := tp.db.Get(append(txPrefix, hash...))
	if err != nil {

		return nil, fmt.Errorf("failed to Get the tx: %v", err)
	}
	err = txPtr.Decode(txData) //something wrong with Decode
	if err != nil {

		return nil, fmt.Errorf("failed to Decode the tx: %v", err)
	}
	return txPtr, nil
}

func (tp *TxPoolDbImpl) Add(tx Tx) error {
	hash := tx.Hash()
	err := tp.db.Put(append(txPrefix, hash...), tx.Encode())
	if err != nil {
		return fmt.Errorf("failed to Put tx: %v", err)
	}
	return nil
}

func (tp *TxPoolDbImpl) Close() {
	tp.db.Close()
}<|MERGE_RESOLUTION|>--- conflicted
+++ resolved
@@ -3,20 +3,13 @@
 import (
 	"fmt"
 	"github.com/iost-official/prototype/common"
-<<<<<<< HEAD
 	"github.com/iost-official/prototype/db"
-=======
->>>>>>> 226bdca5
 )
 
 type TxPool interface {
 	Add(tx Tx) error
 	Del(tx Tx) error
-<<<<<<< HEAD
 	Get([]byte) (*Tx, error)
-=======
-	Get([]byte) (Tx, error)
->>>>>>> 226bdca5
 	GetSlice() ([]Tx, error)
 	Has(tx Tx) (bool, error)
 	Copy(ttp TxPool) error
