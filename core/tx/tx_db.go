--- conflicted
+++ resolved
@@ -20,35 +20,18 @@
 	txDB *db.LDB
 }
 
-<<<<<<< HEAD
-var txPrefix = []byte("t") //txPrefix+tx hash -> tx data
-
-func NexTxDB(path string) (TxDB, error) {
-	ldb, err := db.NewLDB(path, 0, 0)
-=======
 var (
 	txPrefix          = []byte("t") // txPrefix+tx hash -> tx data
 	receiptHashPrefix = []byte("h") // receiptHashPrefix + tx hash -> receipt hash
 	receiptPrefix     = []byte("r") // receiptPrefix + receipt hash -> receipt data
 )
 
-func NewTxDB(path string) TxDB {
-
-	txDb, err := db.NewLDB(path+"txDB", 0, 0)
->>>>>>> 6c9510cb
+func NexTxDB(path string) (TxDB, error) {
+	ldb, err := db.NewLDB(path, 0, 0)
 	if err != nil {
 		return nil, err
 	}
-<<<<<<< HEAD
 	return &TxDBImpl{db: ldb}, nil
-=======
-
-	TxDBInst := &TxDBImpl{
-		txDB: txDb,
-	}
-
-	return TxDBInst
->>>>>>> 6c9510cb
 }
 
 func (tdb *TxDBImpl) Push(txs []*Tx, receipts []*TxReceipt) error {
