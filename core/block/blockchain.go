package block

import (
	"errors"
	"fmt"
	"sync"

	"github.com/iost-official/go-iost/ilog"

	"strconv"

	"github.com/iost-official/go-iost/common"
	"github.com/iost-official/go-iost/core/tx"
	"github.com/iost-official/go-iost/db/kv"
)

// BlockChain is the implementation of chain
type BlockChain struct { //nolint:golint
	blockChainDB *kv.Storage
	rw           sync.RWMutex
	length       int64
	txTotal      int64
}

var (
	blockLength       = []byte("BlockLength")
	blockTxTotal      = []byte("BlockTxTotal")
	blockNumberPrefix = []byte("n")
	blockPrefix       = []byte("H")
	txPrefix          = []byte("t")      // txPrefix + tx hash -> block hash + tx hash
	bTxPrefix         = []byte("B")      // bTxPrefix + block hash + tx hash -> tx data
	txReceiptPrefix   = []byte("h")      // txReceiptPrefix + tx hash -> block hash + receipt hash
	receiptPrefix     = []byte("r")      // receiptPrefix + receipt hash -> block hash + receipt hash
	bReceiptPrefix    = []byte("b")      // bReceiptPrefix + block hash + receipt hash -> receipt data
	delaytxPrefix     = []byte("delay-") // delaytxPrefix + tx hash -> tx data
)

// NewBlockChain returns a Chain instance
func NewBlockChain(path string) (Chain, error) {
	levelDB, err := kv.NewStorage(path, kv.LevelDBStorage)
	if err != nil {
		return nil, fmt.Errorf("fail to init blockchaindb, %v", err)
	}
	var length int64
	var txTotal int64
	ok, err := levelDB.Has(blockLength)
	if err != nil {
		return nil, fmt.Errorf("fail to check has(blocklength), %v", err)
	}
	if ok {
		lengthByte, err := levelDB.Get(blockLength)
		if err != nil || len(lengthByte) == 0 {
			return nil, errors.New("fail to get blocklength")
		}
		length = common.BytesToInt64(lengthByte)
		txTotalByte, err := levelDB.Get(blockTxTotal)
		if err != nil || len(txTotalByte) == 0 {
			return nil, errors.New("fail to get tx total")
		}
		txTotal = common.BytesToInt64(txTotalByte)
	} else {
		lengthByte := common.Int64ToBytes(0)
		if err := levelDB.Put(blockLength, lengthByte); err != nil {
			return nil, errors.New("fail to put blocklength")
		}
		txTotalByte := common.Int64ToBytes(0)
		if err := levelDB.Put(blockTxTotal, txTotalByte); err != nil {
			return nil, errors.New("fail to put tx total")
		}
	}
	BC := &BlockChain{
		blockChainDB: levelDB,
		length:       length,
		txTotal:      txTotal,
	}
	BC.CheckLength()
	return BC, err
}

// CleanDB clean the blocks between new and old
func (bc *BlockChain) CleanDB(old, new int64) {
	for i := new; i < old; i++ {
		err := bc.delBlockByNumber(i)
		if err != nil {
			ilog.Error(err)
		}
	}
}

// SetLength sets blockchain's length.
func (bc *BlockChain) SetLength(l int64) {
	bc.rw.Lock()
	bc.length = l
	bc.rw.Unlock()
}

// SetTxTotal sets blockchain's tx total.
func (bc *BlockChain) SetTxTotal(i int64) {
	bc.rw.Lock()
	bc.txTotal = i
	bc.rw.Unlock()
}

// Length return length of block chain
func (bc *BlockChain) Length() int64 {
	bc.rw.RLock()
	defer bc.rw.RUnlock()
	return bc.length
}

// TxTotal return tx total of block chain
func (bc *BlockChain) TxTotal() int64 {
	bc.rw.RLock()
	defer bc.rw.RUnlock()
	return bc.txTotal
}

// Push save the block to database
func (bc *BlockChain) Push(block *Block) error {
	err := bc.blockChainDB.BeginBatch()
	if err != nil {
		return errors.New("fail to begin batch")
	}

	hash := block.HeadHash()
	number := block.Head.Number
	txTotal := bc.TxTotal()
	bc.blockChainDB.Put(append(blockNumberPrefix, common.Int64ToBytes(number)...), hash)
	blockByte, err := block.EncodeM()
	if err != nil {
		return errors.New("fail to encode block")
	}
	bc.blockChainDB.Put(append(blockPrefix, hash...), blockByte)
	bc.blockChainDB.Put(blockLength, common.Int64ToBytes(number+1))
	bc.blockChainDB.Put(blockTxTotal, common.Int64ToBytes(txTotal+int64(len(block.Txs))))
	for i, t := range block.Txs {
		tHash := t.Hash()
		txBytes := t.Encode()
		bc.blockChainDB.Put(append(txPrefix, tHash...), append(hash, tHash...))
		bc.blockChainDB.Put(append(bTxPrefix, append(hash, tHash...)...), txBytes)

		// save receipt
		rHash := block.Receipts[i].Hash()
		bc.blockChainDB.Put(append(txReceiptPrefix, tHash...), append(hash, rHash...))
		bc.blockChainDB.Put(append(receiptPrefix, rHash...), append(hash, rHash...))
		bc.blockChainDB.Put(append(bReceiptPrefix, append(hash, rHash...)...), block.Receipts[i].Encode())

		if t.Delay > 0 && block.Receipts[i].Status.Code == tx.Success {
			bc.blockChainDB.Put(append(delaytxPrefix, tHash...), txBytes)
		}
		if t.IsDefer() {
			bc.blockChainDB.Delete(append(delaytxPrefix, t.ReferredTx...))
		}

		canceledDelayHashes := block.Receipts[i].ParseCancelDelaytx()
		for _, canceledHash := range canceledDelayHashes {
			bc.blockChainDB.Delete(append(delaytxPrefix, canceledHash...))
		}
	}
	err = bc.blockChainDB.CommitBatch()
	if err != nil {
		return fmt.Errorf("fail to put block, err:%s", err)
	}
	bc.SetLength(number + 1)
	bc.SetTxTotal(txTotal + int64(len(block.Txs)))
	return nil
}

// CheckLength is check length of block in database
func (bc *BlockChain) CheckLength() {
	for i := bc.Length(); i > 0; i-- {
		_, err := bc.GetBlockByNumber(i - 1)
		if err != nil {
			fmt.Println("fail to get the block")
		} else {
			bc.blockChainDB.Put(blockLength, common.Int64ToBytes(i))
			bc.SetLength(i)
			break
		}
	}
}

// Top return the block
func (bc *BlockChain) Top() (*Block, error) {
	if bc.Length() == 0 {
		return nil, errors.New("no block in blockChaindb")
	}
	return bc.GetBlockByNumber(bc.Length() - 1)
}

// GetHashByNumber is get hash by number
func (bc *BlockChain) GetHashByNumber(number int64) ([]byte, error) {
	hash, err := bc.blockChainDB.Get(append(blockNumberPrefix, common.Int64ToBytes(number)...))
	if err != nil || len(hash) == 0 {
		return nil, errors.New("fail to get hash by number")
	}
	return hash, nil
}

// getBlockByteByHash is get block byte by hash
func (bc *BlockChain) getBlockByteByHash(hash []byte) ([]byte, error) {
	blockByte, err := bc.blockChainDB.Get(append(blockPrefix, hash...))
	if err != nil || len(blockByte) == 0 {
		return nil, errors.New("fail to get block byte by hash")
	}
	return blockByte, nil
}
func (bc *BlockChain) delBlockByHash(hash []byte) error {
	blockByte, err := bc.getBlockByteByHash(hash)
	if err != nil {
		return err
	}
	var blk Block
	err = blk.Decode(blockByte)
	if err != nil {
		return errors.New("fail to decode blockByte")
	}
	for _, txHash := range blk.TxHashes {
		err = bc.blockChainDB.Delete(append(txPrefix, txHash...))
		if err != nil {
			return err
		}
	}

	for _, rHash := range blk.ReceiptHashes {
		err = bc.blockChainDB.Delete(append(receiptPrefix, rHash...))
		if err != nil {
			return err
		}
	}

	err = bc.blockChainDB.Delete(append(blockPrefix, hash...))
	if err != nil {
		return err
	}
	return nil
}

// GetBlockByHash is get block by hash
func (bc *BlockChain) GetBlockByHash(hash []byte) (*Block, error) {
	blockByte, err := bc.getBlockByteByHash(hash)
	if err != nil {
		return nil, err
	}
	var blk Block
	err = blk.Decode(blockByte)
	if err != nil {
		return nil, errors.New("fail to decode blockByte")
	}
	if blk.TxHashes != nil {
		blk.Txs = make([]*tx.Tx, len(blk.TxHashes))
		txsMap, err := bc.getBlockTxsMap(hash)
		if err != nil {
			return nil, err
		}
		for i, hash := range blk.TxHashes {
			if tx, ok := txsMap[string(hash)]; ok {
				blk.Txs[i] = tx
			} else {
				return nil, fmt.Errorf("miss the tx, tx hash: %s", hash)
			}
		}
	}
	if blk.ReceiptHashes != nil {
		blk.Receipts = make([]*tx.TxReceipt, len(blk.ReceiptHashes))
		receiptMap, err := bc.getBlockReceiptMap(hash)
		if err != nil {
			return nil, err
		}
		for i, hash := range blk.ReceiptHashes {
			if tr, ok := receiptMap[string(hash)]; ok {
				blk.Receipts[i] = tr
			} else {
				return nil, fmt.Errorf("miss the tx receipt, tx receipt hash: %s", hash)
			}
		}
	}
	return &blk, nil
}

<<<<<<< HEAD
func (bc *BlockChain) delBlockByNumber(number int64) error {
	hash, err := bc.GetHashByNumber(number)
	if err != nil {
		return err
	}
	return bc.delBlockByHash(hash)
=======
// GetBlockNumberByTxHash is get number of the block by hash of the tx
func (bc *BlockChain) GetBlockNumberByTxHash(hash []byte) (int64, error) {
	bTx, err := bc.blockChainDB.Get(append(txPrefix, hash...))
	if err != nil {
		return 0, fmt.Errorf("failed to Get the tx: %v", err)
	}

	blockByte, err := bc.getBlockByteByHash(bTx[:32])
	if err != nil {
		return 0, err
	}
	var blk Block
	err = blk.Decode(blockByte)
	if err != nil {
		return 0, errors.New("fail to decode blockByte")
	}

	return blk.Head.Number, nil
>>>>>>> 5d26f077
}

// GetBlockByNumber is get block by number
func (bc *BlockChain) GetBlockByNumber(number int64) (*Block, error) {
	hash, err := bc.GetHashByNumber(number)
	if err != nil {
		return nil, err
	}
	return bc.GetBlockByHash(hash)
}

func (bc *BlockChain) getBlockTxsMap(hash []byte) (map[string]*tx.Tx, error) {
	iter := bc.blockChainDB.NewIteratorByPrefix(append(bTxPrefix, hash...))
	txsMap := make(map[string]*tx.Tx, 0)
	for iter.Next() {
		var tt tx.Tx
		err := tt.Decode(iter.Value())
		if err != nil {
			return nil, fmt.Errorf("fail to decode tx: %v", err)
		}
		txsMap[string(tt.Hash())] = &tt
	}
	iter.Release()
	err := iter.Error()
	if err != nil {
		return nil, fmt.Errorf("fail to get block txs: %v", err)
	}

	return txsMap, nil
}

func (bc *BlockChain) getBlockReceiptMap(hash []byte) (map[string]*tx.TxReceipt, error) {
	iter := bc.blockChainDB.NewIteratorByPrefix(append(bReceiptPrefix, hash...))
	receiptMap := make(map[string]*tx.TxReceipt, 0)
	for iter.Next() {
		var tr tx.TxReceipt
		err := tr.Decode(iter.Value())
		if err != nil {
			return nil, fmt.Errorf("fail to decode tx receipt: %v", err)
		}
		receiptMap[string(tr.Hash())] = &tr
	}
	iter.Release()
	err := iter.Error()
	if err != nil {
		return nil, fmt.Errorf("fail to get block receipts: %v", err)
	}

	return receiptMap, nil
}

// GetTx gets tx with tx's hash.
func (bc *BlockChain) GetTx(hash []byte) (*tx.Tx, error) {
	tx := tx.Tx{}
	bTx, err := bc.blockChainDB.Get(append(txPrefix, hash...))
	if err != nil {
		return nil, fmt.Errorf("failed to Get the tx: %v", err)
	}
	txData, err := bc.blockChainDB.Get(append(bTxPrefix, bTx...))
	if err != nil {
		return nil, fmt.Errorf("failed to Get the tx: %v", err)
	}
	if len(txData) == 0 {
		return nil, fmt.Errorf("failed to Get the tx: not found")
	}
	err = tx.Decode(txData)
	if err != nil {
		return nil, fmt.Errorf("failed to Decode the tx: %v", err)
	}
	return &tx, nil
}

// HasTx checks if database has tx.
func (bc *BlockChain) HasTx(hash []byte) (bool, error) {
	return bc.blockChainDB.Has(append(txPrefix, hash...))
}

// GetReceipt gets receipt with receipt's hash
func (bc *BlockChain) GetReceipt(hash []byte) (*tx.TxReceipt, error) {
	bReHash, err := bc.blockChainDB.Get(append(receiptPrefix, hash...))
	if err != nil {
		return nil, fmt.Errorf("failed to Get the receipt: %v", err)
	}
	reData, err := bc.blockChainDB.Get(append(bReceiptPrefix, bReHash...))
	if err != nil {
		return nil, fmt.Errorf("failed to Get the receipt: %v", err)
	}
	if len(reData) == 0 {
		return nil, fmt.Errorf("failed to Get the receipt: not found")
	}
	re := tx.TxReceipt{}
	err = re.Decode(reData)
	if err != nil {
		return nil, fmt.Errorf("failed to Decode the receipt: %v", err)
	}
	return &re, nil
}

// GetReceiptByTxHash gets receipt with tx's hash
func (bc *BlockChain) GetReceiptByTxHash(hash []byte) (*tx.TxReceipt, error) {
	bReHash, err := bc.blockChainDB.Get(append(txReceiptPrefix, hash...))
	if err != nil {
		return nil, fmt.Errorf("failed to Get the receipt hash: %v", err)
	}
	reData, err := bc.blockChainDB.Get(append(bReceiptPrefix, bReHash...))
	if err != nil {
		return nil, fmt.Errorf("failed to Get the receipt: %v", err)
	}
	if len(reData) == 0 {
		return nil, fmt.Errorf("failed to Get the receipt: not found")
	}
	re := tx.TxReceipt{}
	err = re.Decode(reData)
	if err != nil {
		return nil, fmt.Errorf("failed to Decode the receipt: %v", err)
	}
	return &re, nil
}

// HasReceipt checks if database has receipt.
func (bc *BlockChain) HasReceipt(hash []byte) (bool, error) {
	return bc.blockChainDB.Has(append(receiptPrefix, hash...))
}

// Size returns the blockchain db size
func (bc *BlockChain) Size() (int64, error) {
	return bc.blockChainDB.Size()
}

// Close is close database
func (bc *BlockChain) Close() {
	bc.blockChainDB.Close()
}

// AllDelaytx returns all delay transactions.
func (bc *BlockChain) AllDelaytx() ([]*tx.Tx, error) {
	iter := bc.blockChainDB.NewIteratorByPrefix(delaytxPrefix)
	ret := make([]*tx.Tx, 0)
	for iter.Next() {
		t := &tx.Tx{}
		err := t.Decode(iter.Value())
		if err != nil {
			continue
		}
		ret = append(ret, t)
	}
	return ret, nil
}

// Draw the graph about blockchain
func (bc *BlockChain) Draw(start int64, end int64) string {
	ret := ""
	for i := start; i <= end; i++ {
		blk, err := bc.GetBlockByNumber(i)
		if err != nil {
			continue
		}
		ret += strconv.FormatInt(blk.Head.Number, 10) + "(" + blk.Head.Witness[4:6] + ")(" + strconv.Itoa(len(blk.Txs)) + ")-"
	}
	ret = ret[0 : len(ret)-1]
	return ret
}<|MERGE_RESOLUTION|>--- conflicted
+++ resolved
@@ -278,14 +278,14 @@
 	return &blk, nil
 }
 
-<<<<<<< HEAD
 func (bc *BlockChain) delBlockByNumber(number int64) error {
 	hash, err := bc.GetHashByNumber(number)
 	if err != nil {
 		return err
 	}
 	return bc.delBlockByHash(hash)
-=======
+}
+
 // GetBlockNumberByTxHash is get number of the block by hash of the tx
 func (bc *BlockChain) GetBlockNumberByTxHash(hash []byte) (int64, error) {
 	bTx, err := bc.blockChainDB.Get(append(txPrefix, hash...))
@@ -304,7 +304,6 @@
 	}
 
 	return blk.Head.Number, nil
->>>>>>> 5d26f077
 }
 
 // GetBlockByNumber is get block by number
