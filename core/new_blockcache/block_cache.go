package blockcache

import (
	"bytes"
	"errors"
	"fmt"
	"sync"

	"github.com/iost-official/Go-IOS-Protocol/core/global"
	"github.com/iost-official/Go-IOS-Protocol/core/new_block"
	"github.com/iost-official/Go-IOS-Protocol/log"
	"github.com/prometheus/client_golang/prometheus"
)

var (
	blockCachedLength = prometheus.NewGauge(
		prometheus.GaugeOpts{
			Name: "block_cached_length",
			Help: "Length of cached block chain",
		},
	)
)

func init() {
	prometheus.MustRegister(blockCachedLength)
}

func IF(condition bool, trueRes, falseRes interface{}) interface{} {
	if condition {
		return trueRes
	}
	return falseRes
}

type CacheStatus int

const (
	Extend CacheStatus = iota
	Fork
	NotFound
)

const (
	DelSingleBlockTime int64 = 10
)

type BCNType int

const (
	Linked BCNType = iota
	Single
)

type BlockCacheNode struct {
	Block                 *block.Block
	Parent                *BlockCacheNode
	Children              map[*BlockCacheNode]bool
	Type                  BCNType
	Number                int64
	Witness               string
	ConfirmUntil          int64
	PendingWitnessList    []string
	Extension             []byte
}

func (bcn *BlockCacheNode) addChild(child *BlockCacheNode) {
	if child == nil {
		return
	}
	bcn.Children[child] = true
	child.Parent = bcn
	return
}

func (bcn *BlockCacheNode) delChild(child *BlockCacheNode) {
	delete(bcn.Children, child)
}

func NewBCN(parent *BlockCacheNode, block *block.Block) *BlockCacheNode {
	bcn := BlockCacheNode{
		Block:    block,
		Parent:   parent,
		Children: make(map[*BlockCacheNode]bool),
	}
	if block != nil {
		bcn.Number = block.Head.Number
		bcn.Witness = block.Head.Witness
	}
	if parent != nil {
		bcn.Type = parent.Type
		parent.addChild(&bcn)
	}
	return &bcn
}

type BlockCache interface {
	Add(*block.Block) (*BlockCacheNode, error)
	Link(*BlockCacheNode)
	Del(*BlockCacheNode)
	Flush(*BlockCacheNode)
	Find([]byte) (*BlockCacheNode, error)
	GetBlockByNumber(int64) (*block.Block, error)
	GetBlockByHash([]byte) (*block.Block, error)
	LinkedRoot() *BlockCacheNode
	Head() *BlockCacheNode
	Draw()
}

type BlockCacheImpl struct {
<<<<<<< HEAD
	linkedRoot *BlockCacheNode
	singleRoot *BlockCacheNode
	head       *BlockCacheNode
	hash2node  *sync.Map
	leaf       map[*BlockCacheNode]int64
	baseVariable       global.BaseVariable
=======
	linkedRoot   *BlockCacheNode
	singleRoot   *BlockCacheNode
	head         *BlockCacheNode
	hash2node    *sync.Map
	leaf         map[*BlockCacheNode]uint64
	baseVariable global.BaseVariable
>>>>>>> 3b88e643
}

var (
	ErrNotFound = errors.New("not found")
	ErrDup      = errors.New("block duplicate")
)

func (bc *BlockCacheImpl) hmget(hash []byte) (*BlockCacheNode, bool) {
	rtnI, ok := bc.hash2node.Load(string(hash))
	if !ok {
		return nil, false
	}
	bcn, okn := rtnI.(*BlockCacheNode)
	if !okn {
		bc.hash2node.Delete(string(hash))
		return nil, false
	}
	return bcn, true
}

func (bc *BlockCacheImpl) hmset(hash []byte, bcn *BlockCacheNode) {
	bc.hash2node.Store(string(hash), bcn)
}

func (bc *BlockCacheImpl) hmdel(hash []byte) {
	bc.hash2node.Delete(string(hash))
}

func NewBlockCache(baseVariable global.BaseVariable) (*BlockCacheImpl, error) {
	bc := BlockCacheImpl{
<<<<<<< HEAD
		linkedRoot: NewBCN(nil, nil),
		singleRoot: NewBCN(nil, nil),
		hash2node:  new(sync.Map),
		leaf:       make(map[*BlockCacheNode]int64),
		baseVariable:       baseVariable,
=======
		linkedRoot:   NewBCN(nil, nil),
		singleRoot:   NewBCN(nil, nil),
		hash2node:    new(sync.Map),
		leaf:         make(map[*BlockCacheNode]uint64),
		baseVariable: baseVariable,
>>>>>>> 3b88e643
	}
	bc.linkedRoot.Type = Linked
	bc.singleRoot.Type = Single
	bc.head = bc.linkedRoot
	lib, err := baseVariable.BlockChain().Top()
	if err != nil {
		return nil, fmt.Errorf("BlockCahin Top Error")
	}
	bc.linkedRoot.Block = lib
	if lib != nil {
		bc.hmset(lib.HeadHash(), bc.linkedRoot)
	}
	bc.leaf[bc.linkedRoot] = bc.linkedRoot.Number
	return &bc, nil
}

//call this when you run the block verify after Add() to ensure add single bcn to linkedRoot
func (bc *BlockCacheImpl) Link(bcn *BlockCacheNode) {
	if bcn == nil {
		return
	}
	bcn.Type = Linked
	delete(bc.leaf, bcn.Parent)
	bc.leaf[bcn] = bcn.Number
	if bcn.Number > bc.head.Number {
		bc.head = bcn
	}
	return
}

func (bc *BlockCacheImpl) updateLongest() {
	/*
		think about there are only one witness
		if len(bc.leaf) == -1 {
			panic(fmt.Errorf("BlockCache shouldnt be empty"))
		}
	*/
	_, ok := bc.hmget(bc.head.Block.HeadHash())
	if ok {
		return
	}
	cur := bc.linkedRoot.Number
	for key, val := range bc.leaf {
		if val > cur {
			cur = val
			bc.head = key
		}
	}
}

func (bc *BlockCacheImpl) Add(blk *block.Block) (*BlockCacheNode, error) {
	var code CacheStatus
	var newNode *BlockCacheNode
	hash := blk.HeadHash()
	_, ok := bc.hmget(hash)
	if ok {
		return nil, ErrDup
	}
	parent, ok := bc.hmget(blk.Head.ParentHash)
	fa := IF(ok, parent, bc.singleRoot).(*BlockCacheNode)
	newNode = NewBCN(fa, blk)
	delete(bc.leaf, fa)
	if ok {
		code = IF(len(parent.Children) > 1, Fork, Extend).(CacheStatus)
	} else {
		code = NotFound
	}
	bc.hmset(hash, newNode)
	switch code {
	case Extend:
		fallthrough
	case Fork:
		bc.mergeSingle(newNode)
		if newNode.Type == Linked {
			bc.Link(newNode)
		} else {
			return newNode, ErrNotFound
		}
	case NotFound:
		bc.mergeSingle(newNode)
		return newNode, ErrNotFound
	}
	return newNode, nil
}

func (bc *BlockCacheImpl) delNode(bcn *BlockCacheNode) {
	fa := bcn.Parent
	bcn.Parent = nil
	bc.hmdel(bcn.Block.HeadHash())
	if fa == nil {
		return
	}
	fa.delChild(bcn)
}

func (bc *BlockCacheImpl) Del(bcn *BlockCacheNode) {
	if bcn == nil {
		return
	}
	if len(bcn.Children) == 0 {
		delete(bc.leaf, bcn)
	}
	for ch, _ := range bcn.Children {
		bc.Del(ch)
	}
	bc.delNode(bcn)
}

func (bc *BlockCacheImpl) mergeSingle(newNode *BlockCacheNode) {
	for bcn, _ := range bc.singleRoot.Children {
		if bytes.Equal(bcn.Block.Head.ParentHash, newNode.Block.HeadHash()) {
			bc.singleRoot.delChild(bcn)
			newNode.addChild(bcn)
		}
	}
}

func (bc *BlockCacheImpl) delSingle() {
	height := bc.linkedRoot.Number
	if height%DelSingleBlockTime != 0 {
		return
	}
	for bcn, _ := range bc.singleRoot.Children {
		if bcn.Number <= height {
			bc.Del(bcn)
		}
	}
	return
}

func (bc *BlockCacheImpl) flush(retain *BlockCacheNode) error {
	cur := retain.Parent
	if cur != bc.linkedRoot {
		bc.flush(cur)
	}
	for child, _ := range cur.Children {
		if child == retain {
			continue
		}
		bc.Del(child)
	}
	//confirm retain to db
	if retain.Block != nil {
		err := bc.baseVariable.BlockChain().Push(retain.Block)
		if err != nil {
			log.Log.E("Database error, BlockChain Push err:%v", err)
			return err
		}
		/*
			err = bc.glb.StdPool().Flush(string(retain.Block.HeadHash()))
			if err != nil {
				log.Log.E("MVCCDB error, State Flush err:%v", err)
				return err
			}
		*/

		err = bc.baseVariable.TxDB().Push(retain.Block.Txs)
		if err != nil {
			log.Log.E("Database error, BlockChain Push err:%v", err)
			return err
		}
		//bc.hmdel(cur.Block.HeadHash())
		bc.delNode(cur) //?上面一句就可以了，cur的parent一定等于nil
		retain.Parent = nil
		bc.linkedRoot = retain
	}
	return nil
}

func (bc *BlockCacheImpl) Flush(bcn *BlockCacheNode) {
	if bcn == nil {
		return
	}
	bc.flush(bcn)
	bc.delSingle()
	bc.updateLongest()
	return
}

func (bc *BlockCacheImpl) Find(hash []byte) (*BlockCacheNode, error) {
	bcn, ok := bc.hmget(hash)
	if ok {
		return bcn, nil
	} else {
		return nil, errors.New("block not found")
	}
}

func (bc *BlockCacheImpl) GetBlockByNumber(num int64) (*block.Block, error) {
	it := bc.head
	for it.Parent != nil {
		if it.Number == num {
			return it.Block, nil
		}
		it = it.Parent
	}
	return nil, fmt.Errorf("can not find the block")
}

func (bc *BlockCacheImpl) GetBlockByHash(hash []byte) (*block.Block, error) {
	bcn, ok := bc.hmget(hash)
	if !ok {
		return nil, fmt.Errorf("cant find the block")
	}
	return bcn.Block, nil
}

func (bc *BlockCacheImpl) LinkedRoot() *BlockCacheNode {
	return bc.linkedRoot
}

func (bc *BlockCacheImpl) Head() *BlockCacheNode {
	return bc.head
}

//for debug
//draw the blockcache
const PICSIZE int = 100

var pic [PICSIZE][PICSIZE]byte
var picX, picY int

func calcTree(root *BlockCacheNode, x int, y int, isLast bool) int {
	if x > picX {
		picX = x
	}
	if y > picY {
		picY = y
	}
	if y != 0 {
		pic[x][y-1] = '-'
		for i := x; i >= 0; i-- {
			if pic[i][y-2] != ' ' {
				break
			}
			pic[i][y-2] = '|'
		}
	}
	pic[x][y] = 'N'
	var width int = 0
	var f bool = false
	i := 0
	for k, _ := range root.Children {
		if i == len(root.Children)-1 {
			f = true
		}
		width = calcTree(k, x+width, y+2, f)
		i += 1
	}
	if isLast {
		return x + width
	} else {
		return x + width + 2
	}
}

func (bcn *BlockCacheNode) DrawTree() {
	for i := 0; i < PICSIZE; i++ {
		for j := 0; j < PICSIZE; j++ {
			pic[i][j] = ' '
		}
	}
	calcTree(bcn, 0, 0, true)
	for i := 0; i <= picX; i++ {
		for j := 0; j <= picY; j++ {
			fmt.Printf("%c", pic[i][j])
		}
		fmt.Printf("\n")
	}
}

func (bc *BlockCacheImpl) Draw() {
	fmt.Println("\nLinkedTree:")
	bc.linkedRoot.DrawTree()
	fmt.Println("SingleTree:")
	bc.singleRoot.DrawTree()
}<|MERGE_RESOLUTION|>--- conflicted
+++ resolved
@@ -107,21 +107,12 @@
 }
 
 type BlockCacheImpl struct {
-<<<<<<< HEAD
-	linkedRoot *BlockCacheNode
-	singleRoot *BlockCacheNode
-	head       *BlockCacheNode
-	hash2node  *sync.Map
-	leaf       map[*BlockCacheNode]int64
-	baseVariable       global.BaseVariable
-=======
 	linkedRoot   *BlockCacheNode
 	singleRoot   *BlockCacheNode
 	head         *BlockCacheNode
 	hash2node    *sync.Map
-	leaf         map[*BlockCacheNode]uint64
+	leaf         map[*BlockCacheNode]int64
 	baseVariable global.BaseVariable
->>>>>>> 3b88e643
 }
 
 var (
@@ -152,19 +143,11 @@
 
 func NewBlockCache(baseVariable global.BaseVariable) (*BlockCacheImpl, error) {
 	bc := BlockCacheImpl{
-<<<<<<< HEAD
-		linkedRoot: NewBCN(nil, nil),
-		singleRoot: NewBCN(nil, nil),
-		hash2node:  new(sync.Map),
-		leaf:       make(map[*BlockCacheNode]int64),
-		baseVariable:       baseVariable,
-=======
 		linkedRoot:   NewBCN(nil, nil),
 		singleRoot:   NewBCN(nil, nil),
 		hash2node:    new(sync.Map),
-		leaf:         make(map[*BlockCacheNode]uint64),
+		leaf:         make(map[*BlockCacheNode]int64),
 		baseVariable: baseVariable,
->>>>>>> 3b88e643
 	}
 	bc.linkedRoot.Type = Linked
 	bc.singleRoot.Type = Single
