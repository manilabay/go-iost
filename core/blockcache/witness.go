--- conflicted
+++ resolved
@@ -85,13 +85,8 @@
 		delete(wl.WitnessInfo, key)
 	}
 	vi := database.NewVisitor(0, mv)
-<<<<<<< HEAD
 	for _, v := range wl.PendingWitnessList {
-		jwl := database.MustUnmarshal(vi.MGet("iost.vote_producer-producerTable", v))
-=======
-	for _, v := range wl.pendingWitnessList {
 		jwl := database.MustUnmarshal(vi.MGet("vote_producer.iost-producerTable", v))
->>>>>>> 61939309
 		if jwl == nil {
 			continue
 		}
