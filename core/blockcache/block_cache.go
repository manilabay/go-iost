--- conflicted
+++ resolved
@@ -481,11 +481,7 @@
 		}
 		node.ValidWitness = newValidWitness
 		node.SetActive(root.Pending())
-<<<<<<< HEAD
-=======
-		node.ValidWitness = make([]string, 0)
 		bc.writeUpdateActiveWAL(node)
->>>>>>> b1c9686a
 	}
 }
 
