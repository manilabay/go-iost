// Code generated by protoc-gen-gogo. DO NOT EDIT.
// source: core/contract/contract.proto

package contract

import proto "github.com/golang/protobuf/proto"
import fmt "fmt"
import math "math"

import io "io"

// Reference imports to suppress errors if they are not otherwise used.
var _ = proto.Marshal
var _ = fmt.Errorf
var _ = math.Inf

// This is a compile-time assertion to ensure that this generated file
// is compatible with the proto package it is being compiled against.
// A compilation error at this line likely means your copy of the
// proto package needs to be updated.
const _ = proto.ProtoPackageIsVersion2 // please upgrade the proto package

type Info struct {
	Lang                 string   `protobuf:"bytes,1,opt,name=lang,proto3" json:"lang,omitempty"`
	Version              string   `protobuf:"bytes,2,opt,name=version,proto3" json:"version,omitempty"`
	Abi                  []*ABI   `protobuf:"bytes,3,rep,name=abi" json:"abi,omitempty"`
	XXX_NoUnkeyedLiteral struct{} `json:"-"`
	XXX_unrecognized     []byte   `json:"-"`
	XXX_sizecache        int32    `json:"-"`
}

func (m *Info) Reset()         { *m = Info{} }
func (m *Info) String() string { return proto.CompactTextString(m) }
func (*Info) ProtoMessage()    {}
func (*Info) Descriptor() ([]byte, []int) {
	return fileDescriptor_contract_57af315884a7a5bd, []int{0}
}
func (m *Info) XXX_Unmarshal(b []byte) error {
	return m.Unmarshal(b)
}
func (m *Info) XXX_Marshal(b []byte, deterministic bool) ([]byte, error) {
	if deterministic {
		return xxx_messageInfo_Info.Marshal(b, m, deterministic)
	} else {
		b = b[:cap(b)]
		n, err := m.MarshalTo(b)
		if err != nil {
			return nil, err
		}
		return b[:n], nil
	}
}
func (dst *Info) XXX_Merge(src proto.Message) {
	xxx_messageInfo_Info.Merge(dst, src)
}
func (m *Info) XXX_Size() int {
	return m.Size()
}
func (m *Info) XXX_DiscardUnknown() {
	xxx_messageInfo_Info.DiscardUnknown(m)
}

var xxx_messageInfo_Info proto.InternalMessageInfo

func (m *Info) GetLang() string {
	if m != nil {
		return m.Lang
	}
	return ""
}

func (m *Info) GetVersion() string {
	if m != nil {
		return m.Version
	}
	return ""
}

func (m *Info) GetAbi() []*ABI {
	if m != nil {
		return m.Abi
	}
	return nil
}

type ABI struct {
	Name                 string    `protobuf:"bytes,1,opt,name=name,proto3" json:"name,omitempty"`
	Payment              int32     `protobuf:"varint,2,opt,name=payment,proto3" json:"payment,omitempty"`
	Limit                *Cost     `protobuf:"bytes,3,opt,name=limit" json:"limit,omitempty"`
	GasPrice             int64     `protobuf:"varint,4,opt,name=gas_price,json=gasPrice,proto3" json:"gas_price,omitempty"`
	Args                 []string  `protobuf:"bytes,5,rep,name=args" json:"args,omitempty"`
	AmountLimit          []*Amount `protobuf:"bytes,6,rep,name=amountLimit" json:"amountLimit,omitempty"`
	XXX_NoUnkeyedLiteral struct{}  `json:"-"`
	XXX_unrecognized     []byte    `json:"-"`
	XXX_sizecache        int32     `json:"-"`
}

func (m *ABI) Reset()         { *m = ABI{} }
func (m *ABI) String() string { return proto.CompactTextString(m) }
func (*ABI) ProtoMessage()    {}
func (*ABI) Descriptor() ([]byte, []int) {
	return fileDescriptor_contract_57af315884a7a5bd, []int{1}
}
func (m *ABI) XXX_Unmarshal(b []byte) error {
	return m.Unmarshal(b)
}
func (m *ABI) XXX_Marshal(b []byte, deterministic bool) ([]byte, error) {
	if deterministic {
		return xxx_messageInfo_ABI.Marshal(b, m, deterministic)
	} else {
		b = b[:cap(b)]
		n, err := m.MarshalTo(b)
		if err != nil {
			return nil, err
		}
		return b[:n], nil
	}
}
func (dst *ABI) XXX_Merge(src proto.Message) {
	xxx_messageInfo_ABI.Merge(dst, src)
}
func (m *ABI) XXX_Size() int {
	return m.Size()
}
func (m *ABI) XXX_DiscardUnknown() {
	xxx_messageInfo_ABI.DiscardUnknown(m)
}

var xxx_messageInfo_ABI proto.InternalMessageInfo

func (m *ABI) GetName() string {
	if m != nil {
		return m.Name
	}
	return ""
}

func (m *ABI) GetPayment() int32 {
	if m != nil {
		return m.Payment
	}
	return 0
}

func (m *ABI) GetLimit() *Cost {
	if m != nil {
		return m.Limit
	}
	return nil
}

func (m *ABI) GetGasPrice() int64 {
	if m != nil {
		return m.GasPrice
	}
	return 0
}

func (m *ABI) GetArgs() []string {
	if m != nil {
		return m.Args
	}
	return nil
}

func (m *ABI) GetAmountLimit() []*Amount {
	if m != nil {
		return m.AmountLimit
	}
	return nil
}

type Amount struct {
	Token                string   `protobuf:"bytes,1,opt,name=token,proto3" json:"token,omitempty"`
	Val                  int64    `protobuf:"varint,2,opt,name=val,proto3" json:"val,omitempty"`
	XXX_NoUnkeyedLiteral struct{} `json:"-"`
	XXX_unrecognized     []byte   `json:"-"`
	XXX_sizecache        int32    `json:"-"`
}

func (m *Amount) Reset()         { *m = Amount{} }
func (m *Amount) String() string { return proto.CompactTextString(m) }
func (*Amount) ProtoMessage()    {}
func (*Amount) Descriptor() ([]byte, []int) {
	return fileDescriptor_contract_57af315884a7a5bd, []int{2}
}
func (m *Amount) XXX_Unmarshal(b []byte) error {
	return m.Unmarshal(b)
}
func (m *Amount) XXX_Marshal(b []byte, deterministic bool) ([]byte, error) {
	if deterministic {
		return xxx_messageInfo_Amount.Marshal(b, m, deterministic)
	} else {
		b = b[:cap(b)]
		n, err := m.MarshalTo(b)
		if err != nil {
			return nil, err
		}
		return b[:n], nil
	}
}
func (dst *Amount) XXX_Merge(src proto.Message) {
	xxx_messageInfo_Amount.Merge(dst, src)
}
func (m *Amount) XXX_Size() int {
	return m.Size()
}
func (m *Amount) XXX_DiscardUnknown() {
	xxx_messageInfo_Amount.DiscardUnknown(m)
}

var xxx_messageInfo_Amount proto.InternalMessageInfo

func (m *Amount) GetToken() string {
	if m != nil {
		return m.Token
	}
	return ""
}

func (m *Amount) GetVal() int64 {
	if m != nil {
		return m.Val
	}
	return 0
}

type Cost struct {
	Data                 int64    `protobuf:"varint,1,opt,name=data,proto3" json:"data,omitempty"`
	Net                  int64    `protobuf:"varint,2,opt,name=net,proto3" json:"net,omitempty"`
	CPU                  int64    `protobuf:"varint,3,opt,name=CPU,proto3" json:"CPU,omitempty"`
	XXX_NoUnkeyedLiteral struct{} `json:"-"`
	XXX_unrecognized     []byte   `json:"-"`
	XXX_sizecache        int32    `json:"-"`
}

func (m *Cost) Reset()         { *m = Cost{} }
func (m *Cost) String() string { return proto.CompactTextString(m) }
func (*Cost) ProtoMessage()    {}
func (*Cost) Descriptor() ([]byte, []int) {
	return fileDescriptor_contract_57af315884a7a5bd, []int{3}
}
func (m *Cost) XXX_Unmarshal(b []byte) error {
	return m.Unmarshal(b)
}
func (m *Cost) XXX_Marshal(b []byte, deterministic bool) ([]byte, error) {
	if deterministic {
		return xxx_messageInfo_Cost.Marshal(b, m, deterministic)
	} else {
		b = b[:cap(b)]
		n, err := m.MarshalTo(b)
		if err != nil {
			return nil, err
		}
		return b[:n], nil
	}
}
func (dst *Cost) XXX_Merge(src proto.Message) {
	xxx_messageInfo_Cost.Merge(dst, src)
}
func (m *Cost) XXX_Size() int {
	return m.Size()
}
func (m *Cost) XXX_DiscardUnknown() {
	xxx_messageInfo_Cost.DiscardUnknown(m)
}

var xxx_messageInfo_Cost proto.InternalMessageInfo

func (m *Cost) GetData() int64 {
	if m != nil {
		return m.Data
	}
	return 0
}

func (m *Cost) GetNet() int64 {
	if m != nil {
		return m.Net
	}
	return 0
}

func (m *Cost) GetCPU() int64 {
	if m != nil {
		return m.CPU
	}
	return 0
}

type Contract struct {
	ID                   string   `protobuf:"bytes,1,opt,name=ID,proto3" json:"ID,omitempty"`
	Info                 *Info    `protobuf:"bytes,2,opt,name=info" json:"info,omitempty"`
	Code                 string   `protobuf:"bytes,3,opt,name=code,proto3" json:"code,omitempty"`
	XXX_NoUnkeyedLiteral struct{} `json:"-"`
	XXX_unrecognized     []byte   `json:"-"`
	XXX_sizecache        int32    `json:"-"`
}

func (m *Contract) Reset()         { *m = Contract{} }
func (m *Contract) String() string { return proto.CompactTextString(m) }
func (*Contract) ProtoMessage()    {}
func (*Contract) Descriptor() ([]byte, []int) {
	return fileDescriptor_contract_57af315884a7a5bd, []int{4}
}
func (m *Contract) XXX_Unmarshal(b []byte) error {
	return m.Unmarshal(b)
}
func (m *Contract) XXX_Marshal(b []byte, deterministic bool) ([]byte, error) {
	if deterministic {
		return xxx_messageInfo_Contract.Marshal(b, m, deterministic)
	} else {
		b = b[:cap(b)]
		n, err := m.MarshalTo(b)
		if err != nil {
			return nil, err
		}
		return b[:n], nil
	}
}
func (dst *Contract) XXX_Merge(src proto.Message) {
	xxx_messageInfo_Contract.Merge(dst, src)
}
func (m *Contract) XXX_Size() int {
	return m.Size()
}
func (m *Contract) XXX_DiscardUnknown() {
	xxx_messageInfo_Contract.DiscardUnknown(m)
}

var xxx_messageInfo_Contract proto.InternalMessageInfo

func (m *Contract) GetID() string {
	if m != nil {
		return m.ID
	}
	return ""
}

func (m *Contract) GetInfo() *Info {
	if m != nil {
		return m.Info
	}
	return nil
}

func (m *Contract) GetCode() string {
	if m != nil {
		return m.Code
	}
	return ""
}

func init() {
	proto.RegisterType((*Info)(nil), "contract.Info")
	proto.RegisterType((*ABI)(nil), "contract.ABI")
	proto.RegisterType((*Amount)(nil), "contract.Amount")
	proto.RegisterType((*Cost)(nil), "contract.Cost")
	proto.RegisterType((*Contract)(nil), "contract.Contract")
}
func (m *Info) Marshal() (dAtA []byte, err error) {
	size := m.Size()
	dAtA = make([]byte, size)
	n, err := m.MarshalTo(dAtA)
	if err != nil {
		return nil, err
	}
	return dAtA[:n], nil
}

func (m *Info) MarshalTo(dAtA []byte) (int, error) {
	var i int
	_ = i
	var l int
	_ = l
	if len(m.Lang) > 0 {
		dAtA[i] = 0xa
		i++
		i = encodeVarintContract(dAtA, i, uint64(len(m.Lang)))
		i += copy(dAtA[i:], m.Lang)
	}
	if len(m.Version) > 0 {
		dAtA[i] = 0x12
		i++
		i = encodeVarintContract(dAtA, i, uint64(len(m.Version)))
		i += copy(dAtA[i:], m.Version)
	}
	if len(m.Abi) > 0 {
		for _, msg := range m.Abi {
			dAtA[i] = 0x1a
			i++
			i = encodeVarintContract(dAtA, i, uint64(msg.Size()))
			n, err := msg.MarshalTo(dAtA[i:])
			if err != nil {
				return 0, err
			}
			i += n
		}
	}
	if m.XXX_unrecognized != nil {
		i += copy(dAtA[i:], m.XXX_unrecognized)
	}
	return i, nil
}

func (m *ABI) Marshal() (dAtA []byte, err error) {
	size := m.Size()
	dAtA = make([]byte, size)
	n, err := m.MarshalTo(dAtA)
	if err != nil {
		return nil, err
	}
	return dAtA[:n], nil
}

func (m *ABI) MarshalTo(dAtA []byte) (int, error) {
	var i int
	_ = i
	var l int
	_ = l
	if len(m.Name) > 0 {
		dAtA[i] = 0xa
		i++
		i = encodeVarintContract(dAtA, i, uint64(len(m.Name)))
		i += copy(dAtA[i:], m.Name)
	}
	if m.Payment != 0 {
		dAtA[i] = 0x10
		i++
		i = encodeVarintContract(dAtA, i, uint64(m.Payment))
	}
	if m.Limit != nil {
		dAtA[i] = 0x1a
		i++
		i = encodeVarintContract(dAtA, i, uint64(m.Limit.Size()))
		n1, err := m.Limit.MarshalTo(dAtA[i:])
		if err != nil {
			return 0, err
		}
		i += n1
	}
	if m.GasPrice != 0 {
		dAtA[i] = 0x20
		i++
		i = encodeVarintContract(dAtA, i, uint64(m.GasPrice))
	}
	if len(m.Args) > 0 {
		for _, s := range m.Args {
			dAtA[i] = 0x2a
			i++
			l = len(s)
			for l >= 1<<7 {
				dAtA[i] = uint8(uint64(l)&0x7f | 0x80)
				l >>= 7
				i++
			}
			dAtA[i] = uint8(l)
			i++
			i += copy(dAtA[i:], s)
		}
	}
	if len(m.AmountLimit) > 0 {
		for _, msg := range m.AmountLimit {
			dAtA[i] = 0x32
			i++
			i = encodeVarintContract(dAtA, i, uint64(msg.Size()))
			n, err := msg.MarshalTo(dAtA[i:])
			if err != nil {
				return 0, err
			}
			i += n
		}
	}
	if m.XXX_unrecognized != nil {
		i += copy(dAtA[i:], m.XXX_unrecognized)
	}
	return i, nil
}

func (m *Amount) Marshal() (dAtA []byte, err error) {
	size := m.Size()
	dAtA = make([]byte, size)
	n, err := m.MarshalTo(dAtA)
	if err != nil {
		return nil, err
	}
	return dAtA[:n], nil
}

func (m *Amount) MarshalTo(dAtA []byte) (int, error) {
	var i int
	_ = i
	var l int
	_ = l
	if len(m.Token) > 0 {
		dAtA[i] = 0xa
		i++
		i = encodeVarintContract(dAtA, i, uint64(len(m.Token)))
		i += copy(dAtA[i:], m.Token)
	}
	if m.Val != 0 {
		dAtA[i] = 0x10
		i++
		i = encodeVarintContract(dAtA, i, uint64(m.Val))
	}
	if m.XXX_unrecognized != nil {
		i += copy(dAtA[i:], m.XXX_unrecognized)
	}
	return i, nil
}

func (m *Cost) Marshal() (dAtA []byte, err error) {
	size := m.Size()
	dAtA = make([]byte, size)
	n, err := m.MarshalTo(dAtA)
	if err != nil {
		return nil, err
	}
	return dAtA[:n], nil
}

func (m *Cost) MarshalTo(dAtA []byte) (int, error) {
	var i int
	_ = i
	var l int
	_ = l
	if m.Data != 0 {
		dAtA[i] = 0x8
		i++
		i = encodeVarintContract(dAtA, i, uint64(m.Data))
	}
	if m.Net != 0 {
		dAtA[i] = 0x10
		i++
		i = encodeVarintContract(dAtA, i, uint64(m.Net))
	}
	if m.CPU != 0 {
		dAtA[i] = 0x18
		i++
		i = encodeVarintContract(dAtA, i, uint64(m.CPU))
	}
	if m.XXX_unrecognized != nil {
		i += copy(dAtA[i:], m.XXX_unrecognized)
	}
	return i, nil
}

func (m *Contract) Marshal() (dAtA []byte, err error) {
	size := m.Size()
	dAtA = make([]byte, size)
	n, err := m.MarshalTo(dAtA)
	if err != nil {
		return nil, err
	}
	return dAtA[:n], nil
}

func (m *Contract) MarshalTo(dAtA []byte) (int, error) {
	var i int
	_ = i
	var l int
	_ = l
	if len(m.ID) > 0 {
		dAtA[i] = 0xa
		i++
		i = encodeVarintContract(dAtA, i, uint64(len(m.ID)))
		i += copy(dAtA[i:], m.ID)
	}
	if m.Info != nil {
		dAtA[i] = 0x12
		i++
		i = encodeVarintContract(dAtA, i, uint64(m.Info.Size()))
		n2, err := m.Info.MarshalTo(dAtA[i:])
		if err != nil {
			return 0, err
		}
		i += n2
	}
	if len(m.Code) > 0 {
		dAtA[i] = 0x1a
		i++
		i = encodeVarintContract(dAtA, i, uint64(len(m.Code)))
		i += copy(dAtA[i:], m.Code)
	}
	if m.XXX_unrecognized != nil {
		i += copy(dAtA[i:], m.XXX_unrecognized)
	}
	return i, nil
}

func encodeVarintContract(dAtA []byte, offset int, v uint64) int {
	for v >= 1<<7 {
		dAtA[offset] = uint8(v&0x7f | 0x80)
		v >>= 7
		offset++
	}
	dAtA[offset] = uint8(v)
	return offset + 1
}
func (m *Info) Size() (n int) {
	var l int
	_ = l
	l = len(m.Lang)
	if l > 0 {
		n += 1 + l + sovContract(uint64(l))
	}
	l = len(m.Version)
	if l > 0 {
		n += 1 + l + sovContract(uint64(l))
	}
	if len(m.Abi) > 0 {
		for _, e := range m.Abi {
			l = e.Size()
			n += 1 + l + sovContract(uint64(l))
		}
	}
	if m.XXX_unrecognized != nil {
		n += len(m.XXX_unrecognized)
	}
	return n
}

func (m *ABI) Size() (n int) {
	var l int
	_ = l
	l = len(m.Name)
	if l > 0 {
		n += 1 + l + sovContract(uint64(l))
	}
	if m.Payment != 0 {
		n += 1 + sovContract(uint64(m.Payment))
	}
	if m.Limit != nil {
		l = m.Limit.Size()
		n += 1 + l + sovContract(uint64(l))
	}
	if m.GasPrice != 0 {
		n += 1 + sovContract(uint64(m.GasPrice))
	}
	if len(m.Args) > 0 {
		for _, s := range m.Args {
			l = len(s)
			n += 1 + l + sovContract(uint64(l))
		}
	}
	if len(m.AmountLimit) > 0 {
		for _, e := range m.AmountLimit {
			l = e.Size()
			n += 1 + l + sovContract(uint64(l))
		}
	}
	if m.XXX_unrecognized != nil {
		n += len(m.XXX_unrecognized)
	}
	return n
}

<<<<<<< HEAD
=======
func (m *Amount) Size() (n int) {
	var l int
	_ = l
	l = len(m.Token)
	if l > 0 {
		n += 1 + l + sovContract(uint64(l))
	}
	if m.Val != 0 {
		n += 1 + sovContract(uint64(m.Val))
	}
	if m.XXX_unrecognized != nil {
		n += len(m.XXX_unrecognized)
	}
	return n
}

>>>>>>> 15a8ad1f
func (m *Cost) Size() (n int) {
	var l int
	_ = l
	if m.Data != 0 {
		n += 1 + sovContract(uint64(m.Data))
	}
	if m.Net != 0 {
		n += 1 + sovContract(uint64(m.Net))
	}
	if m.CPU != 0 {
		n += 1 + sovContract(uint64(m.CPU))
	}
	if m.XXX_unrecognized != nil {
		n += len(m.XXX_unrecognized)
	}
	return n
}

func (m *Contract) Size() (n int) {
	var l int
	_ = l
	l = len(m.ID)
	if l > 0 {
		n += 1 + l + sovContract(uint64(l))
	}
	if m.Info != nil {
		l = m.Info.Size()
		n += 1 + l + sovContract(uint64(l))
	}
	l = len(m.Code)
	if l > 0 {
		n += 1 + l + sovContract(uint64(l))
	}
	if m.XXX_unrecognized != nil {
		n += len(m.XXX_unrecognized)
	}
	return n
}

func sovContract(x uint64) (n int) {
	for {
		n++
		x >>= 7
		if x == 0 {
			break
		}
	}
	return n
}
func sozContract(x uint64) (n int) {
	return sovContract(uint64((x << 1) ^ uint64((int64(x) >> 63))))
}
func (m *Info) Unmarshal(dAtA []byte) error {
	l := len(dAtA)
	iNdEx := 0
	for iNdEx < l {
		preIndex := iNdEx
		var wire uint64
		for shift := uint(0); ; shift += 7 {
			if shift >= 64 {
				return ErrIntOverflowContract
			}
			if iNdEx >= l {
				return io.ErrUnexpectedEOF
			}
			b := dAtA[iNdEx]
			iNdEx++
			wire |= (uint64(b) & 0x7F) << shift
			if b < 0x80 {
				break
			}
		}
		fieldNum := int32(wire >> 3)
		wireType := int(wire & 0x7)
		if wireType == 4 {
			return fmt.Errorf("proto: Info: wiretype end group for non-group")
		}
		if fieldNum <= 0 {
			return fmt.Errorf("proto: Info: illegal tag %d (wire type %d)", fieldNum, wire)
		}
		switch fieldNum {
		case 1:
			if wireType != 2 {
				return fmt.Errorf("proto: wrong wireType = %d for field Lang", wireType)
			}
			var stringLen uint64
			for shift := uint(0); ; shift += 7 {
				if shift >= 64 {
					return ErrIntOverflowContract
				}
				if iNdEx >= l {
					return io.ErrUnexpectedEOF
				}
				b := dAtA[iNdEx]
				iNdEx++
				stringLen |= (uint64(b) & 0x7F) << shift
				if b < 0x80 {
					break
				}
			}
			intStringLen := int(stringLen)
			if intStringLen < 0 {
				return ErrInvalidLengthContract
			}
			postIndex := iNdEx + intStringLen
			if postIndex > l {
				return io.ErrUnexpectedEOF
			}
			m.Lang = string(dAtA[iNdEx:postIndex])
			iNdEx = postIndex
		case 2:
			if wireType != 2 {
				return fmt.Errorf("proto: wrong wireType = %d for field Version", wireType)
			}
			var stringLen uint64
			for shift := uint(0); ; shift += 7 {
				if shift >= 64 {
					return ErrIntOverflowContract
				}
				if iNdEx >= l {
					return io.ErrUnexpectedEOF
				}
				b := dAtA[iNdEx]
				iNdEx++
				stringLen |= (uint64(b) & 0x7F) << shift
				if b < 0x80 {
					break
				}
			}
			intStringLen := int(stringLen)
			if intStringLen < 0 {
				return ErrInvalidLengthContract
			}
			postIndex := iNdEx + intStringLen
			if postIndex > l {
				return io.ErrUnexpectedEOF
			}
			m.Version = string(dAtA[iNdEx:postIndex])
			iNdEx = postIndex
		case 3:
			if wireType != 2 {
				return fmt.Errorf("proto: wrong wireType = %d for field Abi", wireType)
			}
			var msglen int
			for shift := uint(0); ; shift += 7 {
				if shift >= 64 {
					return ErrIntOverflowContract
				}
				if iNdEx >= l {
					return io.ErrUnexpectedEOF
				}
				b := dAtA[iNdEx]
				iNdEx++
				msglen |= (int(b) & 0x7F) << shift
				if b < 0x80 {
					break
				}
			}
			if msglen < 0 {
				return ErrInvalidLengthContract
			}
			postIndex := iNdEx + msglen
			if postIndex > l {
				return io.ErrUnexpectedEOF
			}
			m.Abi = append(m.Abi, &ABI{})
			if err := m.Abi[len(m.Abi)-1].Unmarshal(dAtA[iNdEx:postIndex]); err != nil {
				return err
			}
			iNdEx = postIndex
		default:
			iNdEx = preIndex
			skippy, err := skipContract(dAtA[iNdEx:])
			if err != nil {
				return err
			}
			if skippy < 0 {
				return ErrInvalidLengthContract
			}
			if (iNdEx + skippy) > l {
				return io.ErrUnexpectedEOF
			}
			m.XXX_unrecognized = append(m.XXX_unrecognized, dAtA[iNdEx:iNdEx+skippy]...)
			iNdEx += skippy
		}
	}

	if iNdEx > l {
		return io.ErrUnexpectedEOF
	}
	return nil
}
func (m *ABI) Unmarshal(dAtA []byte) error {
	l := len(dAtA)
	iNdEx := 0
	for iNdEx < l {
		preIndex := iNdEx
		var wire uint64
		for shift := uint(0); ; shift += 7 {
			if shift >= 64 {
				return ErrIntOverflowContract
			}
			if iNdEx >= l {
				return io.ErrUnexpectedEOF
			}
			b := dAtA[iNdEx]
			iNdEx++
			wire |= (uint64(b) & 0x7F) << shift
			if b < 0x80 {
				break
			}
		}
		fieldNum := int32(wire >> 3)
		wireType := int(wire & 0x7)
		if wireType == 4 {
			return fmt.Errorf("proto: ABI: wiretype end group for non-group")
		}
		if fieldNum <= 0 {
			return fmt.Errorf("proto: ABI: illegal tag %d (wire type %d)", fieldNum, wire)
		}
		switch fieldNum {
		case 1:
			if wireType != 2 {
				return fmt.Errorf("proto: wrong wireType = %d for field Name", wireType)
			}
			var stringLen uint64
			for shift := uint(0); ; shift += 7 {
				if shift >= 64 {
					return ErrIntOverflowContract
				}
				if iNdEx >= l {
					return io.ErrUnexpectedEOF
				}
				b := dAtA[iNdEx]
				iNdEx++
				stringLen |= (uint64(b) & 0x7F) << shift
				if b < 0x80 {
					break
				}
			}
			intStringLen := int(stringLen)
			if intStringLen < 0 {
				return ErrInvalidLengthContract
			}
			postIndex := iNdEx + intStringLen
			if postIndex > l {
				return io.ErrUnexpectedEOF
			}
			m.Name = string(dAtA[iNdEx:postIndex])
			iNdEx = postIndex
		case 2:
			if wireType != 0 {
				return fmt.Errorf("proto: wrong wireType = %d for field Payment", wireType)
			}
			m.Payment = 0
			for shift := uint(0); ; shift += 7 {
				if shift >= 64 {
					return ErrIntOverflowContract
				}
				if iNdEx >= l {
					return io.ErrUnexpectedEOF
				}
				b := dAtA[iNdEx]
				iNdEx++
				m.Payment |= (int32(b) & 0x7F) << shift
				if b < 0x80 {
					break
				}
			}
		case 3:
			if wireType != 2 {
				return fmt.Errorf("proto: wrong wireType = %d for field Limit", wireType)
			}
			var msglen int
			for shift := uint(0); ; shift += 7 {
				if shift >= 64 {
					return ErrIntOverflowContract
				}
				if iNdEx >= l {
					return io.ErrUnexpectedEOF
				}
				b := dAtA[iNdEx]
				iNdEx++
				msglen |= (int(b) & 0x7F) << shift
				if b < 0x80 {
					break
				}
			}
			if msglen < 0 {
				return ErrInvalidLengthContract
			}
			postIndex := iNdEx + msglen
			if postIndex > l {
				return io.ErrUnexpectedEOF
			}
			if m.Limit == nil {
				m.Limit = &Cost{}
			}
			if err := m.Limit.Unmarshal(dAtA[iNdEx:postIndex]); err != nil {
				return err
			}
			iNdEx = postIndex
		case 4:
			if wireType != 0 {
				return fmt.Errorf("proto: wrong wireType = %d for field GasPrice", wireType)
			}
			m.GasPrice = 0
			for shift := uint(0); ; shift += 7 {
				if shift >= 64 {
					return ErrIntOverflowContract
				}
				if iNdEx >= l {
					return io.ErrUnexpectedEOF
				}
				b := dAtA[iNdEx]
				iNdEx++
				m.GasPrice |= (int64(b) & 0x7F) << shift
				if b < 0x80 {
					break
				}
			}
		case 5:
			if wireType != 2 {
				return fmt.Errorf("proto: wrong wireType = %d for field Args", wireType)
			}
			var stringLen uint64
			for shift := uint(0); ; shift += 7 {
				if shift >= 64 {
					return ErrIntOverflowContract
				}
				if iNdEx >= l {
					return io.ErrUnexpectedEOF
				}
				b := dAtA[iNdEx]
				iNdEx++
				stringLen |= (uint64(b) & 0x7F) << shift
				if b < 0x80 {
					break
				}
			}
			intStringLen := int(stringLen)
			if intStringLen < 0 {
				return ErrInvalidLengthContract
			}
			postIndex := iNdEx + intStringLen
			if postIndex > l {
				return io.ErrUnexpectedEOF
			}
			m.Args = append(m.Args, string(dAtA[iNdEx:postIndex]))
			iNdEx = postIndex
		case 6:
			if wireType != 2 {
				return fmt.Errorf("proto: wrong wireType = %d for field AmountLimit", wireType)
			}
			var msglen int
			for shift := uint(0); ; shift += 7 {
				if shift >= 64 {
					return ErrIntOverflowContract
				}
				if iNdEx >= l {
					return io.ErrUnexpectedEOF
				}
				b := dAtA[iNdEx]
				iNdEx++
				msglen |= (int(b) & 0x7F) << shift
				if b < 0x80 {
					break
				}
			}
			if msglen < 0 {
				return ErrInvalidLengthContract
			}
			postIndex := iNdEx + msglen
			if postIndex > l {
				return io.ErrUnexpectedEOF
			}
			m.AmountLimit = append(m.AmountLimit, &Amount{})
			if err := m.AmountLimit[len(m.AmountLimit)-1].Unmarshal(dAtA[iNdEx:postIndex]); err != nil {
				return err
			}
			iNdEx = postIndex
		default:
			iNdEx = preIndex
			skippy, err := skipContract(dAtA[iNdEx:])
			if err != nil {
				return err
			}
			if skippy < 0 {
				return ErrInvalidLengthContract
			}
			if (iNdEx + skippy) > l {
				return io.ErrUnexpectedEOF
			}
			m.XXX_unrecognized = append(m.XXX_unrecognized, dAtA[iNdEx:iNdEx+skippy]...)
			iNdEx += skippy
		}
	}

	if iNdEx > l {
		return io.ErrUnexpectedEOF
	}
	return nil
}
func (m *Amount) Unmarshal(dAtA []byte) error {
	l := len(dAtA)
	iNdEx := 0
	for iNdEx < l {
		preIndex := iNdEx
		var wire uint64
		for shift := uint(0); ; shift += 7 {
			if shift >= 64 {
				return ErrIntOverflowContract
			}
			if iNdEx >= l {
				return io.ErrUnexpectedEOF
			}
			b := dAtA[iNdEx]
			iNdEx++
			wire |= (uint64(b) & 0x7F) << shift
			if b < 0x80 {
				break
			}
		}
		fieldNum := int32(wire >> 3)
		wireType := int(wire & 0x7)
		if wireType == 4 {
			return fmt.Errorf("proto: Amount: wiretype end group for non-group")
		}
		if fieldNum <= 0 {
			return fmt.Errorf("proto: Amount: illegal tag %d (wire type %d)", fieldNum, wire)
		}
		switch fieldNum {
		case 1:
			if wireType != 2 {
				return fmt.Errorf("proto: wrong wireType = %d for field Token", wireType)
			}
			var stringLen uint64
			for shift := uint(0); ; shift += 7 {
				if shift >= 64 {
					return ErrIntOverflowContract
				}
				if iNdEx >= l {
					return io.ErrUnexpectedEOF
				}
				b := dAtA[iNdEx]
				iNdEx++
				stringLen |= (uint64(b) & 0x7F) << shift
				if b < 0x80 {
					break
				}
			}
			intStringLen := int(stringLen)
			if intStringLen < 0 {
				return ErrInvalidLengthContract
			}
			postIndex := iNdEx + intStringLen
			if postIndex > l {
				return io.ErrUnexpectedEOF
			}
			m.Token = string(dAtA[iNdEx:postIndex])
			iNdEx = postIndex
		case 2:
			if wireType != 0 {
				return fmt.Errorf("proto: wrong wireType = %d for field Val", wireType)
			}
			m.Val = 0
			for shift := uint(0); ; shift += 7 {
				if shift >= 64 {
					return ErrIntOverflowContract
				}
				if iNdEx >= l {
					return io.ErrUnexpectedEOF
				}
				b := dAtA[iNdEx]
				iNdEx++
				m.Val |= (int64(b) & 0x7F) << shift
				if b < 0x80 {
					break
				}
			}
		default:
			iNdEx = preIndex
			skippy, err := skipContract(dAtA[iNdEx:])
			if err != nil {
				return err
			}
			if skippy < 0 {
				return ErrInvalidLengthContract
			}
			if (iNdEx + skippy) > l {
				return io.ErrUnexpectedEOF
			}
			m.XXX_unrecognized = append(m.XXX_unrecognized, dAtA[iNdEx:iNdEx+skippy]...)
			iNdEx += skippy
		}
	}

	if iNdEx > l {
		return io.ErrUnexpectedEOF
	}
	return nil
}
func (m *Cost) Unmarshal(dAtA []byte) error {
	l := len(dAtA)
	iNdEx := 0
	for iNdEx < l {
		preIndex := iNdEx
		var wire uint64
		for shift := uint(0); ; shift += 7 {
			if shift >= 64 {
				return ErrIntOverflowContract
			}
			if iNdEx >= l {
				return io.ErrUnexpectedEOF
			}
			b := dAtA[iNdEx]
			iNdEx++
			wire |= (uint64(b) & 0x7F) << shift
			if b < 0x80 {
				break
			}
		}
		fieldNum := int32(wire >> 3)
		wireType := int(wire & 0x7)
		if wireType == 4 {
			return fmt.Errorf("proto: Cost: wiretype end group for non-group")
		}
		if fieldNum <= 0 {
			return fmt.Errorf("proto: Cost: illegal tag %d (wire type %d)", fieldNum, wire)
		}
		switch fieldNum {
		case 1:
			if wireType != 0 {
				return fmt.Errorf("proto: wrong wireType = %d for field Data", wireType)
			}
			m.Data = 0
			for shift := uint(0); ; shift += 7 {
				if shift >= 64 {
					return ErrIntOverflowContract
				}
				if iNdEx >= l {
					return io.ErrUnexpectedEOF
				}
				b := dAtA[iNdEx]
				iNdEx++
				m.Data |= (int64(b) & 0x7F) << shift
				if b < 0x80 {
					break
				}
			}
		case 2:
			if wireType != 0 {
				return fmt.Errorf("proto: wrong wireType = %d for field Net", wireType)
			}
			m.Net = 0
			for shift := uint(0); ; shift += 7 {
				if shift >= 64 {
					return ErrIntOverflowContract
				}
				if iNdEx >= l {
					return io.ErrUnexpectedEOF
				}
				b := dAtA[iNdEx]
				iNdEx++
				m.Net |= (int64(b) & 0x7F) << shift
				if b < 0x80 {
					break
				}
			}
		case 3:
			if wireType != 0 {
				return fmt.Errorf("proto: wrong wireType = %d for field CPU", wireType)
			}
			m.CPU = 0
			for shift := uint(0); ; shift += 7 {
				if shift >= 64 {
					return ErrIntOverflowContract
				}
				if iNdEx >= l {
					return io.ErrUnexpectedEOF
				}
				b := dAtA[iNdEx]
				iNdEx++
				m.CPU |= (int64(b) & 0x7F) << shift
				if b < 0x80 {
					break
				}
			}
		default:
			iNdEx = preIndex
			skippy, err := skipContract(dAtA[iNdEx:])
			if err != nil {
				return err
			}
			if skippy < 0 {
				return ErrInvalidLengthContract
			}
			if (iNdEx + skippy) > l {
				return io.ErrUnexpectedEOF
			}
			m.XXX_unrecognized = append(m.XXX_unrecognized, dAtA[iNdEx:iNdEx+skippy]...)
			iNdEx += skippy
		}
	}

	if iNdEx > l {
		return io.ErrUnexpectedEOF
	}
	return nil
}
func (m *Contract) Unmarshal(dAtA []byte) error {
	l := len(dAtA)
	iNdEx := 0
	for iNdEx < l {
		preIndex := iNdEx
		var wire uint64
		for shift := uint(0); ; shift += 7 {
			if shift >= 64 {
				return ErrIntOverflowContract
			}
			if iNdEx >= l {
				return io.ErrUnexpectedEOF
			}
			b := dAtA[iNdEx]
			iNdEx++
			wire |= (uint64(b) & 0x7F) << shift
			if b < 0x80 {
				break
			}
		}
		fieldNum := int32(wire >> 3)
		wireType := int(wire & 0x7)
		if wireType == 4 {
			return fmt.Errorf("proto: Contract: wiretype end group for non-group")
		}
		if fieldNum <= 0 {
			return fmt.Errorf("proto: Contract: illegal tag %d (wire type %d)", fieldNum, wire)
		}
		switch fieldNum {
		case 1:
			if wireType != 2 {
				return fmt.Errorf("proto: wrong wireType = %d for field ID", wireType)
			}
			var stringLen uint64
			for shift := uint(0); ; shift += 7 {
				if shift >= 64 {
					return ErrIntOverflowContract
				}
				if iNdEx >= l {
					return io.ErrUnexpectedEOF
				}
				b := dAtA[iNdEx]
				iNdEx++
				stringLen |= (uint64(b) & 0x7F) << shift
				if b < 0x80 {
					break
				}
			}
			intStringLen := int(stringLen)
			if intStringLen < 0 {
				return ErrInvalidLengthContract
			}
			postIndex := iNdEx + intStringLen
			if postIndex > l {
				return io.ErrUnexpectedEOF
			}
			m.ID = string(dAtA[iNdEx:postIndex])
			iNdEx = postIndex
		case 2:
			if wireType != 2 {
				return fmt.Errorf("proto: wrong wireType = %d for field Info", wireType)
			}
			var msglen int
			for shift := uint(0); ; shift += 7 {
				if shift >= 64 {
					return ErrIntOverflowContract
				}
				if iNdEx >= l {
					return io.ErrUnexpectedEOF
				}
				b := dAtA[iNdEx]
				iNdEx++
				msglen |= (int(b) & 0x7F) << shift
				if b < 0x80 {
					break
				}
			}
			if msglen < 0 {
				return ErrInvalidLengthContract
			}
			postIndex := iNdEx + msglen
			if postIndex > l {
				return io.ErrUnexpectedEOF
			}
			if m.Info == nil {
				m.Info = &Info{}
			}
			if err := m.Info.Unmarshal(dAtA[iNdEx:postIndex]); err != nil {
				return err
			}
			iNdEx = postIndex
		case 3:
			if wireType != 2 {
				return fmt.Errorf("proto: wrong wireType = %d for field Code", wireType)
			}
			var stringLen uint64
			for shift := uint(0); ; shift += 7 {
				if shift >= 64 {
					return ErrIntOverflowContract
				}
				if iNdEx >= l {
					return io.ErrUnexpectedEOF
				}
				b := dAtA[iNdEx]
				iNdEx++
				stringLen |= (uint64(b) & 0x7F) << shift
				if b < 0x80 {
					break
				}
			}
			intStringLen := int(stringLen)
			if intStringLen < 0 {
				return ErrInvalidLengthContract
			}
			postIndex := iNdEx + intStringLen
			if postIndex > l {
				return io.ErrUnexpectedEOF
			}
			m.Code = string(dAtA[iNdEx:postIndex])
			iNdEx = postIndex
		default:
			iNdEx = preIndex
			skippy, err := skipContract(dAtA[iNdEx:])
			if err != nil {
				return err
			}
			if skippy < 0 {
				return ErrInvalidLengthContract
			}
			if (iNdEx + skippy) > l {
				return io.ErrUnexpectedEOF
			}
			m.XXX_unrecognized = append(m.XXX_unrecognized, dAtA[iNdEx:iNdEx+skippy]...)
			iNdEx += skippy
		}
	}

	if iNdEx > l {
		return io.ErrUnexpectedEOF
	}
	return nil
}
func skipContract(dAtA []byte) (n int, err error) {
	l := len(dAtA)
	iNdEx := 0
	for iNdEx < l {
		var wire uint64
		for shift := uint(0); ; shift += 7 {
			if shift >= 64 {
				return 0, ErrIntOverflowContract
			}
			if iNdEx >= l {
				return 0, io.ErrUnexpectedEOF
			}
			b := dAtA[iNdEx]
			iNdEx++
			wire |= (uint64(b) & 0x7F) << shift
			if b < 0x80 {
				break
			}
		}
		wireType := int(wire & 0x7)
		switch wireType {
		case 0:
			for shift := uint(0); ; shift += 7 {
				if shift >= 64 {
					return 0, ErrIntOverflowContract
				}
				if iNdEx >= l {
					return 0, io.ErrUnexpectedEOF
				}
				iNdEx++
				if dAtA[iNdEx-1] < 0x80 {
					break
				}
			}
			return iNdEx, nil
		case 1:
			iNdEx += 8
			return iNdEx, nil
		case 2:
			var length int
			for shift := uint(0); ; shift += 7 {
				if shift >= 64 {
					return 0, ErrIntOverflowContract
				}
				if iNdEx >= l {
					return 0, io.ErrUnexpectedEOF
				}
				b := dAtA[iNdEx]
				iNdEx++
				length |= (int(b) & 0x7F) << shift
				if b < 0x80 {
					break
				}
			}
			iNdEx += length
			if length < 0 {
				return 0, ErrInvalidLengthContract
			}
			return iNdEx, nil
		case 3:
			for {
				var innerWire uint64
				var start int = iNdEx
				for shift := uint(0); ; shift += 7 {
					if shift >= 64 {
						return 0, ErrIntOverflowContract
					}
					if iNdEx >= l {
						return 0, io.ErrUnexpectedEOF
					}
					b := dAtA[iNdEx]
					iNdEx++
					innerWire |= (uint64(b) & 0x7F) << shift
					if b < 0x80 {
						break
					}
				}
				innerWireType := int(innerWire & 0x7)
				if innerWireType == 4 {
					break
				}
				next, err := skipContract(dAtA[start:])
				if err != nil {
					return 0, err
				}
				iNdEx = start + next
			}
			return iNdEx, nil
		case 4:
			return iNdEx, nil
		case 5:
			iNdEx += 4
			return iNdEx, nil
		default:
			return 0, fmt.Errorf("proto: illegal wireType %d", wireType)
		}
	}
	panic("unreachable")
}

var (
	ErrInvalidLengthContract = fmt.Errorf("proto: negative length found during unmarshaling")
	ErrIntOverflowContract   = fmt.Errorf("proto: integer overflow")
)

func init() {
	proto.RegisterFile("core/contract/contract.proto", fileDescriptor_contract_57af315884a7a5bd)
}

var fileDescriptor_contract_57af315884a7a5bd = []byte{
	// 359 bytes of a gzipped FileDescriptorProto
	0x1f, 0x8b, 0x08, 0x00, 0x00, 0x00, 0x00, 0x00, 0x02, 0xff, 0x54, 0x92, 0x4f, 0x6b, 0xf2, 0x40,
	0x10, 0xc6, 0xdf, 0x75, 0x13, 0x5f, 0x1d, 0x79, 0x45, 0x96, 0xf7, 0x10, 0x68, 0x49, 0x43, 0xe8,
	0x21, 0x27, 0x5b, 0xec, 0xbd, 0xe0, 0x9f, 0x4b, 0xa0, 0x07, 0x59, 0xf0, 0x5c, 0xd6, 0xb8, 0x86,
	0x50, 0xb3, 0x2b, 0xc9, 0x56, 0xe8, 0x37, 0xe9, 0xa7, 0xe9, 0xb9, 0xc7, 0x7e, 0x84, 0x62, 0xbf,
	0x48, 0x99, 0xd1, 0x58, 0x7b, 0x7b, 0x9e, 0x99, 0xe1, 0x37, 0xcf, 0x24, 0x0b, 0x97, 0x99, 0xad,
	0xf4, 0x4d, 0x66, 0x8d, 0xab, 0x54, 0xe6, 0x4e, 0x62, 0xb8, 0xad, 0xac, 0xb3, 0xa2, 0xd3, 0xf8,
	0x78, 0x01, 0x5e, 0x6a, 0xd6, 0x56, 0x08, 0xf0, 0x36, 0xca, 0xe4, 0x01, 0x8b, 0x58, 0xd2, 0x95,
	0xa4, 0x45, 0x00, 0x7f, 0x77, 0xba, 0xaa, 0x0b, 0x6b, 0x82, 0x16, 0x95, 0x1b, 0x2b, 0xae, 0x80,
	0xab, 0x65, 0x11, 0xf0, 0x88, 0x27, 0xbd, 0xd1, 0xbf, 0xe1, 0x89, 0x3e, 0x9e, 0xa4, 0x12, 0x3b,
	0xf1, 0x1b, 0x03, 0x3e, 0x9e, 0xa4, 0x88, 0x35, 0xaa, 0xd4, 0x0d, 0x16, 0x35, 0x62, 0xb7, 0xea,
	0xa5, 0xd4, 0xc6, 0x11, 0xd6, 0x97, 0x8d, 0x15, 0xd7, 0xe0, 0x6f, 0x8a, 0xb2, 0x70, 0x01, 0x8f,
	0x58, 0xd2, 0x1b, 0xf5, 0x7f, 0xc0, 0x53, 0x5b, 0x3b, 0x79, 0x68, 0x8a, 0x0b, 0xe8, 0xe6, 0xaa,
	0x7e, 0xdc, 0x56, 0x45, 0xa6, 0x03, 0x2f, 0x62, 0x09, 0x97, 0x9d, 0x5c, 0xd5, 0x73, 0xf4, 0xb8,
	0x50, 0x55, 0x79, 0x1d, 0xf8, 0x11, 0xc7, 0x85, 0xa8, 0xc5, 0x08, 0x7a, 0xaa, 0xb4, 0xcf, 0xc6,
	0x3d, 0x10, 0xbc, 0x4d, 0xa9, 0x07, 0x67, 0xa9, 0xa9, 0x29, 0xcf, 0x87, 0xe2, 0x5b, 0x68, 0x1f,
	0xca, 0xe2, 0x3f, 0xf8, 0xce, 0x3e, 0x69, 0x73, 0xbc, 0xe1, 0x60, 0xc4, 0x00, 0xf8, 0x4e, 0x6d,
	0xe8, 0x00, 0x2e, 0x51, 0xc6, 0xf7, 0xe0, 0x61, 0x4a, 0x4c, 0xb0, 0x52, 0x4e, 0xd1, 0x38, 0x97,
	0xa4, 0x71, 0xda, 0x68, 0xd7, 0x4c, 0x1b, 0xed, 0xb0, 0x32, 0x9d, 0x2f, 0xe8, 0x50, 0x2e, 0x51,
	0xc6, 0x12, 0x3a, 0xd3, 0x63, 0x22, 0xd1, 0x87, 0x56, 0x3a, 0x3b, 0x2e, 0x6c, 0xa5, 0x33, 0x11,
	0x83, 0x57, 0x98, 0xb5, 0x25, 0xc0, 0xaf, 0xef, 0x82, 0xff, 0x4e, 0x52, 0x0f, 0xf7, 0x66, 0x76,
	0xa5, 0x09, 0xd9, 0x95, 0xa4, 0x27, 0x83, 0xf7, 0x7d, 0xc8, 0x3e, 0xf6, 0x21, 0xfb, 0xdc, 0x87,
	0xec, 0xf5, 0x2b, 0xfc, 0xb3, 0x6c, 0xd3, 0x03, 0xb8, 0xfb, 0x0e, 0x00, 0x00, 0xff, 0xff, 0x1f,
	0xd6, 0x55, 0xc9, 0x20, 0x02, 0x00, 0x00,
}<|MERGE_RESOLUTION|>--- conflicted
+++ resolved
@@ -655,8 +655,6 @@
 	return n
 }
 
-<<<<<<< HEAD
-=======
 func (m *Amount) Size() (n int) {
 	var l int
 	_ = l
@@ -673,7 +671,6 @@
 	return n
 }
 
->>>>>>> 15a8ad1f
 func (m *Cost) Size() (n int) {
 	var l int
 	_ = l
