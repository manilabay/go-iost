#! /usr/bin/env python
# -*- coding:utf-8 -*-

import subprocess
import os
import time
import json

server_addr = [["Tokyo", "18.179.143.193","1"],
["London", "52.56.118.10", "2"],
["Singapore", "13.228.206.188", "3"],
["Mumbai", "13.232.96.221", "4"],
["Frankfort", "18.184.239.232", "5"],
["Seoul", "13.124.172.86", "6"],
["Montreal", "52.60.163.60","7"]]

#fout = open("out.txt","w")

<<<<<<< HEAD
balance_Map = {1:{}}
for item in server_addr:
    rtn = subprocess.check_output("curl -s --connect-timeout 3 -XPOST {}:{}/scripts -d \"cmd=checkredis.sh\"".format(item[1], 30310), 
            shell=True, stderr=subprocess.DEVNULL)
    lines = rtn.decode().split("\n")
    print(lines)
    for i in range(0, len(lines)-1, 2):
        key, val = lines[i:i+2]
        if not key in balance_Map[1]:
            balance_Map[1][key] = {}
        if not val in balance_Map[1][key]:
            balance_Map[1][key][val]= [] 
        balance_Map[1][key][val].append(item[2])

for key in balance_Map[1]:
    if len(balance_Map[1][key]) > 1:
        print(key, balance_Map[1][key])

    #print(rtn.decode(), file=fout)
=======
balance_map = {}
bn_map = {}
while True:
    min_bn = -1
    obj = []
    for item in server_addr:
        obj.append(subprocess.Popen("curl -s --connect-timeout 3 -XPOST {}:{}/scripts -d \"cmd=checkredis.sh\"".format(item[1], 30310), 
            shell=True, stdout=subprocess.PIPE, stderr=subprocess.PIPE))
    for k in range(len(server_addr)):
        item  = server_addr[k]
        rtn, _ =obj[k].communicate()
        lines = rtn.split("\n")[:-1]
        if len(lines)%2 ==1:
            lines[1] += "\n"+lines[2]
            lines[2:-1] = lines[3:]
            lines = lines[:-1]
        if len(lines) < 2:
            print("Error: %s ", item[0])
            continue

        bn = int(lines[0])
        print item[0], bn, len(lines)/2 -1

        if not bn in bn_map:
            bn_map[bn] = {}
        if item[2] in bn_map[bn]:
            continue
        bn_map[bn][item[2]] = 1

        if min_bn == -1 or bn<min_bn:
            min_bn = bn

        bh = lines[1]
        if not bn in balance_map:
            balance_map[bn] = {}
        if not bh in balance_map[bn]:
            balance_map[bn][bh] = {}

        for i in range(2, len(lines), 2):
            key, val = lines[i:i+2]
            #print key, val
            if not key in balance_map[bn][bh]:
                balance_map[bn][bh][key] = {}
            if not val in balance_map[bn][bh][key]:
                balance_map[bn][bh][key][val]= [] 
            balance_map[bn][bh][key][val].append(item[2])
    
    boo = True
    del_map = []
    for bn in balance_map:
        if bn < min_bn:
            del_map.append(bn)
            continue
        #print balance_map[bn]
        if len(balance_map[bn]) >1:
            boo = False
            print("Error: %s fork", bn)
        for bh in balance_map[bn]:
            for key in balance_map[bn][bh]:
                if len(balance_map[bn][bh][key])>1:
                    boo = False
                    print bn, key
                    print balance_map[bn][bh][key]
    for bn in del_map:
        bn_map.pop(bn)
        balance_map.pop(bn)
    print(len(balance_map))
    if boo:
        print "OK!"
    print 

<<<<<<< HEAD
    time.sleep(6)
>>>>>>> origin/consensus
=======
    time.sleep(2)
>>>>>>> 78f79cd3
<|MERGE_RESOLUTION|>--- conflicted
+++ resolved
@@ -16,27 +16,6 @@
 
 #fout = open("out.txt","w")
 
-<<<<<<< HEAD
-balance_Map = {1:{}}
-for item in server_addr:
-    rtn = subprocess.check_output("curl -s --connect-timeout 3 -XPOST {}:{}/scripts -d \"cmd=checkredis.sh\"".format(item[1], 30310), 
-            shell=True, stderr=subprocess.DEVNULL)
-    lines = rtn.decode().split("\n")
-    print(lines)
-    for i in range(0, len(lines)-1, 2):
-        key, val = lines[i:i+2]
-        if not key in balance_Map[1]:
-            balance_Map[1][key] = {}
-        if not val in balance_Map[1][key]:
-            balance_Map[1][key][val]= [] 
-        balance_Map[1][key][val].append(item[2])
-
-for key in balance_Map[1]:
-    if len(balance_Map[1][key]) > 1:
-        print(key, balance_Map[1][key])
-
-    #print(rtn.decode(), file=fout)
-=======
 balance_map = {}
 bn_map = {}
 while True:
@@ -108,9 +87,4 @@
         print "OK!"
     print 
 
-<<<<<<< HEAD
-    time.sleep(6)
->>>>>>> origin/consensus
-=======
-    time.sleep(2)
->>>>>>> 78f79cd3
+    time.sleep(2)