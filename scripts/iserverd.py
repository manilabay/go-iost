#! /usr/bin/env python
# -*- coding:utf-8 -*-
import subprocess
import os
import time
import sys

HOME=os.environ['HOME']
GOPATH=os.environ['GOPATH']
pwd="$GOPATH/src/github.com/iost-official/prototype"

def wCommand(com):
	obj = subprocess.Popen([com], stdin=subprocess.PIPE, stdout=subprocess.PIPE, stderr=subprocess.PIPE,close_fds=True,shell=True)
	stdoutdata, stderrdata = obj.communicate()
	return stdoutdata

#need to be updated
#you can just check the ports owned by youself if you are not root
#0:port is occupied
#1:port isn't occupied
def check_port(port):
	return 0
	ret=wCommand("netstat -tunlp|grep "+str(port))
	ret=ret.split("\n")
	cnt=0
	for line in ret:
		li=line.strip()
		if li.endswith("iserver"):
			cnt+=1
			for status in li.split(" "):
				if status.endswith("LISTEN"):
					cnt+=1
	return (0 if cnt==2 else 1)


def has_proc(pn):
	ret=wCommand("ps -e|grep "+pn+"|grep -v grep|grep -v iserverd.py")
	lines=ret.split("\n")
	for line in lines:
		if line.strip().endswith("iserver"):
			if check_port(30301)+check_port(30303)==0:
				return 1
			else:
				return 0
	return 0

#1:proc exist
#0:proc not exist
def exist():
	if has_proc("iserver")==1:
		return 0
	return 1

def start():
	wCommand("nohup redis-server >> redis.log 2>&1  &")
	time.sleep(2)
	if exist()==0:
		return 1
	wCommand("nohup iserver --config /workdir/iserver.yml >> test.log 2>&1 &")
	return 0

#0:success
#1:fail
#todo 判断iserver是否存在，用PID
def restart():
	for i in range(0,3):
		if(start()!=0):
			a=wCommand("ps -ax|grep iserver|grep -v grep|grep -v iserverd.py|grep -v defunct|awk 'NR==1{print $1}'")
			wCommand("kill -9 "+a)

			time.sleep(1)
		else:
			return 0
	return 1

def stop():
	rtn = 1
	for i in range(0,3):
		if exist()==0:
			a=wCommand("ps -ax|grep iserver|grep -v grep|grep -v iserverd.py|grep -v defunct|awk 'NR==1{print $1}'")
			wCommand("kill -9 "+a)
			time.sleep(1)
			rtn = 0
	wCommand("redis-cli -h 127.0.0.1 -p 6379 shutdown")
	time.sleep(1)
	wCommand("rm -rf ./blockDB ./txDB/ ./netpath ./test.log ./dump.rdb ./sendtx.log")
        time.sleep(1)
	return rtn


def upgrade():
	wCommand("cd "+pwd+" && git checkout .")
	wCommand("cd "+pwd+" && git checkout newtestnet")
	#wCommand("cd "+pwd+" && git checkout -b consensus origin/consensus")
<<<<<<< HEAD
	wCommand("cd "+pwd+" && git reset --hard origin/newtestnet")
	#wCommand("cd "+pwd+" && git reset --hard origin/consensus")
=======
	wCommand("cd "+pwd+" && git reset --hard origin/testnet")
	#wCommand("cd "+pwd+" && git reset --hard origin/testnet_bootnode")
	#os.system("cd "+pwd+" && git checkout testnet_bootnode")
>>>>>>> 774e37ab
	wCommand("cd "+pwd+" && git pull")
	wCommand("cd "+pwd+"/iserver && go install")
	#os.system("cd /workdir")

	#stop iserver now
#	if(stop()!=0):
#		return 1
	#ret=wCommand("nohup redis-server &")
	#delete dump.rdb
#	return start()
	return 0

func={
	"start":start,
	"stop":stop,
	"restart":restart,
	"upgrade":upgrade,
	"exist":exist,
}
if __name__ == "__main__":
	if(len(sys.argv)!=2):
		sys.exit(1)
	com=sys.argv[1]
	if com not in func.keys():
		sys.exit(2)

	print("FAIL" if func[com]()!=0 else "SUCCESS")
	sys.exit(0)<|MERGE_RESOLUTION|>--- conflicted
+++ resolved
@@ -92,14 +92,10 @@
 	wCommand("cd "+pwd+" && git checkout .")
 	wCommand("cd "+pwd+" && git checkout newtestnet")
 	#wCommand("cd "+pwd+" && git checkout -b consensus origin/consensus")
-<<<<<<< HEAD
+
 	wCommand("cd "+pwd+" && git reset --hard origin/newtestnet")
 	#wCommand("cd "+pwd+" && git reset --hard origin/consensus")
-=======
-	wCommand("cd "+pwd+" && git reset --hard origin/testnet")
-	#wCommand("cd "+pwd+" && git reset --hard origin/testnet_bootnode")
-	#os.system("cd "+pwd+" && git checkout testnet_bootnode")
->>>>>>> 774e37ab
+
 	wCommand("cd "+pwd+" && git pull")
 	wCommand("cd "+pwd+"/iserver && go install")
 	#os.system("cd /workdir")
