--- conflicted
+++ resolved
@@ -17,11 +17,7 @@
 
 func TestFileLogger(t *testing.T) {
 	logger := New()
-<<<<<<< HEAD
-	fw := NewFileWriter("test.log")
-=======
 	fw := NewFileWriter("logs1/")
->>>>>>> b8b967c5
 	err := logger.AddWriter(fw)
 	assert.Nil(t, err)
 	InitLogger(logger)
@@ -35,11 +31,7 @@
 }
 
 func TestAddWriter(t *testing.T) {
-<<<<<<< HEAD
-	fw := NewFileWriter("test1.log")
-=======
 	fw := NewFileWriter("logs2/")
->>>>>>> b8b967c5
 	err := AddWriter(fw)
 	assert.Nil(t, err)
 
@@ -53,11 +45,7 @@
 
 func BenchmarkFileLogger(b *testing.B) {
 	logger := New()
-<<<<<<< HEAD
-	fw := NewFileWriter("testbench.log")
-=======
 	fw := NewFileWriter("benchlogs/")
->>>>>>> b8b967c5
 	logger.AddWriter(fw)
 	InitLogger(logger)
 
