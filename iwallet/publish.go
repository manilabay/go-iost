// Copyright © 2018 NAME HERE <EMAIL ADDRESS>
//
// Licensed under the Apache License, Version 2.0 (the "License");
// you may not use this file except in compliance with the License.
// You may obtain a copy of the License at
//
//     http://www.apache.org/licenses/LICENSE-2.0
//
// Unless required by applicable law or agreed to in writing, software
// distributed under the License is distributed on an "AS IS" BASIS,
// WITHOUT WARRANTIES OR CONDITIONS OF ANY KIND, either express or implied.
// See the License for the specific language governing permissions and
// limitations under the License.

package iwallet

import (
	"context"
	"fmt"

	"os"
	//"encoding/hex"

	"github.com/iost-official/go-iost/account"
	"github.com/iost-official/go-iost/core/tx"
	"github.com/iost-official/go-iost/crypto"
	pb "github.com/iost-official/go-iost/rpc"
	"github.com/mitchellh/go-homedir"
	"github.com/spf13/cobra"
	"google.golang.org/grpc"
)

// publishCmd represents the publish command
var publishCmd = &cobra.Command{
	Use:   "publish",
	Short: "sign a .sc file with .sig files, and publish it",
	Long:  `sign a .sc file with .sig files, and publish it`,
	Run: func(cmd *cobra.Command, args []string) {
		if len(args) < 1 {
			fmt.Println(`invalid input, check
	iwallet publish -h`)
			return
		}

		sc, err := readFile(args[0])
		if err != nil {
			fmt.Println("Read file failed: ", err.Error())
			return
		}

		var mtx tx.Tx
		err = mtx.Decode(sc)
		if err != nil {
			fmt.Println(err.Error())
			return
		}
		signs := make([]*crypto.Signature, 0)
		for i, v := range args {
			if i == 0 {
				continue
			}
			sig, err := readFile(v)
			if err != nil {
				fmt.Println("Read file failed: ", err.Error())
				return
			}
			var sign crypto.Signature
			err = sign.Decode(sig)
			if err != nil {
				fmt.Println("Error: Illegal sig file", err)
				return
			}
			if !mtx.VerifySigner(&sign) {
				fmt.Printf("Error: Sign %v wrong\n", v)
				return
			}
			signs = append(signs, &sign)
		}
		fsk, err := readFile(kpPath)
		if err != nil {
			fmt.Println("Read file failed: ", err.Error())
			return
		}

		acc, err := account.NewKeyPair(loadBytes(string(fsk)), getSignAlgo(signAlgo))
		if err != nil {
			fmt.Println(err.Error())
			return
		}

		stx, err := tx.SignTx(&mtx, acc.ID, []*account.KeyPair{acc}, signs...)
		if err != nil {
			fmt.Println(err.Error())
			return
		}

		dest = changeSuffix(args[0], ".tx")

		saveTo(dest, stx.Encode())

		if !isLocal {
			var txHash string
			txHash, err = sendTx(stx)
			if err != nil {
				fmt.Println(err.Error())
				return
			}
			fmt.Println("iost node:receive your tx!")
			fmt.Println("the transaction hash is:", txHash)
			if checkResult {
				checkTransaction(txHash)
			}
		}
	},
}

var isLocal bool
var server string

func init() {
	rootCmd.AddCommand(publishCmd)

	home, err := homedir.Dir()
	if err != nil {
		fmt.Println(err)
		os.Exit(1)
	}

	publishCmd.Flags().StringVarP(&kpPath, "key-path", "k", home+"/.iwallet/id_ed25519", "Set path of sec-key")
	publishCmd.Flags().BoolVar(&isLocal, "local", false, "Set to not send tx to server")
	publishCmd.Flags().StringVarP(&signAlgo, "signAlgo", "a", "ed25519", "Sign algorithm")
	// Here you will define your flags and configuration settings.

	// Cobra supports Persistent Flags which will work for this command
	// and all subcommands, e.g.:
	// publishCmd.PersistentFlags().String("foo", "", "A help for foo")

	// Cobra supports local flags which will only run when this command
	// is called directly, e.g.:
	// publishCmd.Flags().BoolP("toggle", "t", false, "Help message for toggle")
}

<<<<<<< HEAD
func SetServer(s string) {
	server = s
}

func sendTx(stx *tx.Tx) ([]byte, error) {
=======
func sendTx(stx *tx.Tx) (string, error) {
>>>>>>> c9b60bab
	conn, err := grpc.Dial(server, grpc.WithInsecure())
	if err != nil {
		return "", err
	}
	defer conn.Close()
	client := pb.NewApisClient(conn)
	resp, err := client.SendTx(context.Background(), &pb.TxReq{Tx: stx.ToPb()})
	if err != nil {
		return "", err
	}
	return resp.Hash, nil
}<|MERGE_RESOLUTION|>--- conflicted
+++ resolved
@@ -140,15 +140,11 @@
 	// publishCmd.Flags().BoolP("toggle", "t", false, "Help message for toggle")
 }
 
-<<<<<<< HEAD
 func SetServer(s string) {
 	server = s
 }
 
-func sendTx(stx *tx.Tx) ([]byte, error) {
-=======
 func sendTx(stx *tx.Tx) (string, error) {
->>>>>>> c9b60bab
 	conn, err := grpc.Dial(server, grpc.WithInsecure())
 	if err != nil {
 		return "", err
