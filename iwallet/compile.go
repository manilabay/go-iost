// Copyright © 2018 NAME HERE <EMAIL ADDRESS>
//
// Licensed under the Apache License, Version 2.0 (the "License");
// you may not use this file except in compliance with the License.
// You may obtain a copy of the License at
//
//     http://www.apache.org/licenses/LICENSE-2.0
//
// Unless required by applicable law or agreed to in writing, software
// distributed under the License is distributed on an "AS IS" BASIS,
// WITHOUT WARRANTIES OR CONDITIONS OF ANY KIND, either express or implied.
// See the License for the specific language governing permissions and
// limitations under the License.

package iwallet

import (
	"fmt"
	"os"

	"time"

	"go/build"
	"os/exec"

	"github.com/iost-official/go-iost/account"
	"github.com/iost-official/go-iost/core/contract"
	"github.com/iost-official/go-iost/core/tx"
	"github.com/mitchellh/go-homedir"
	"github.com/spf13/cobra"
)

// generate ABI file
func generateABI(codePath string) string {
	var contractPath = ""
	gopath := os.Getenv("GOPATH")
	if gopath == "" {
		gopath = build.Default.GOPATH
	}

	if _, err := os.Stat(home + "/.iwallet/contract_path"); err == nil {
		fd, err := readFile(home + "/.iwallet/contract_path")
		if err != nil {
			fmt.Println("Read ", home+"/.iwallet/contract_path file failed: ", err.Error())
			return ""
		}
		contractPath = string(fd)
	}

	if contractPath == "" {
		contractPath = gopath + "/src/github.com/iost-official/go-iost/iwallet/contract"
	}
	fmt.Println("contractPath: ", contractPath)
	cmd := exec.Command("node", contractPath+"/contract.js", codePath)

	err := cmd.Run()
	if err != nil {
		fmt.Println("run ", "node", contractPath, "/contract.js ", codePath, " Failed,error: ", err.Error())
		return ""
	}

	return codePath + ".abi"
}

// PublishContract converts contract js code to transaction. If 'send', also send it to chain.
func PublishContract(codePath string, abiPath string, conID string, publisher string, acc *account.KeyPair, expiration int64,
	signers []string, gasLimit int64, gasPrice int64, update bool, updateID string, send bool) (stx *tx.Tx, txHash string, err error) {

	fd, err := readFile(codePath)
	if err != nil {
		fmt.Println("Read source code file failed: ", err.Error())
		return nil, "", err
	}
	code := string(fd)

	fd, err = readFile(abiPath)
	if err != nil {
		fmt.Println("Read abi file failed: ", err.Error())
		return nil, "", err
	}
	abi := string(fd)

	compiler := new(contract.Compiler)
	if compiler == nil {
		fmt.Println("gen compiler instance failed")
		return nil, "", err
	}
	contract, err := compiler.Parse(conID, code, abi)
	if err != nil {
		fmt.Printf("gen contract error:%v\n", err)
		return nil, "", err
	}

	methodName := "SetCode"
	data := `["` + contract.B64Encode() + `"]`
	if update {
		methodName = "UpdateCode"
		data = `["` + contract.B64Encode() + `", "` + updateID + `"]`
	}

	pubkeys := make([]string, len(signers))
	for i, accID := range signers {
		pubkeys[i] = accID
	}

	action := tx.NewAction("iost.system", methodName, data)
	trx := tx.NewTx([]*tx.Action{action}, pubkeys, gasLimit, gasPrice, time.Now().Add(time.Second*time.Duration(expiration)).UnixNano(), delaySecond*1e9)
	if !send {
		return trx, "", nil
	}
<<<<<<< HEAD
	stx, err = tx.SignTx(trx, "admin", []*account.KeyPair{acc})
=======
	stx, err = tx.SignTx(trx, publisher, []*account.KeyPair{acc})
>>>>>>> 4483a620
	var hash string
	hash, err = sendTx(stx)
	if err != nil {
		fmt.Println(err.Error())
		return nil, "", err
	}
	fmt.Println("Sending tx to rpc server finished. The transaction hash is:", hash)
	return trx, hash, nil
}

// compileCmd represents the compile command
var compileCmd = &cobra.Command{
	Use:   "compile",
	Short: "Generate tx",
	Long: `Generate a tx by a contract and an abi file
	example:iwallet compile -e 100 -l 10000 -p 1 --signers "IOSTdhsdhassdjaskd,IOSTskdjsakdjsk,..." ./example.js ./example.js.abi
	watch out:
		1.here signers means the account IDs who should sign this tx.for instance.if Alice transfers 100 to Bob in the constructor of the contract you want to deploy,then you should write Alice's account ID in --signers
		2.if you don't include --signers,iwallet consider this tx as a complete tx,So please use -k to indicate the file which contains your secret key to sign this tx.
		3.the secret key in the file indicate by -k is to sign the tx,meanwhile the account IDs in --signers are just to indicate this tx needs the authorization of these people.And they will generate their signatures later in the command 'iwallet sign'.
	`,

	Run: func(cmd *cobra.Command, args []string) {
		if resetContractPath {
			err := os.Remove(home + "/.iwallet/contract_path")
			if err != nil {
				fmt.Println(err.Error())
				return
			}
			fmt.Println("Successfully reset contract path", setContractPath)
			return
		}

		//set contract path and save it to home/.iwallet/contract_path
		if setContractPath != "" {
			contractPathFile, err := os.Create(home + "/.iwallet/contract_path")
			if err != nil {
				fmt.Println(err.Error())
				return
			}
			defer contractPathFile.Close()

			_, err = contractPathFile.WriteString(setContractPath)
			if err != nil {
				fmt.Println(err.Error())
				return
			}
			fmt.Println("Successfully set contract path to: ", setContractPath)
			return
		}

		if len(args) < 1 {
			fmt.Println(`Error: source code file not given`)
			return
		}
		codePath := args[0]

		var abiPath string

		if genABI {
			abiPath = generateABI(codePath)
			return
		} else if len(args) < 2 {
			fmt.Println(`Error: source code file or abi file not given`)
			return
		} else {
			abiPath = args[1]
			fmt.Println(args)
		}

		if abiPath == "" {
			fmt.Println("Failed to Gen ABI!")
			return
		}

		conID := ""
		if update {
			if len(args) < 3 {
				fmt.Println(`Error: contract id not given`)
				return
			}
			conID = args[2]
		}

		updateID := ""
		if update && len(args) >= 4 {
			updateID = args[3]
		}

		send := false
		var keyPair *account.KeyPair
		if len(signers) == 0 {
			fmt.Println("you don't indicate any signers,so this tx will be sent to the iostNode directly")
			fmt.Println("please ensure that the right secret key file path is given by parameter -k,or the secret key file path is ~/.iwallet/id_ed25519 by default,this file indicate the secret key to sign the tx")
			send = true

			if accountName == "" {
				panic("you must provide account name")
			}
			home, err := homedir.Dir()
			if err != nil {
				panic(err)
			}
			kpPath := fmt.Sprintf("%s/.iwallet/%s_ed25519", home, accountName)
			fsk, err := readFile(kpPath)
			if err != nil {
				fmt.Println("Read file failed: ", err.Error())
				return
			}

			keyPair, err = account.NewKeyPair(loadBytes(string(fsk)), getSignAlgo(signAlgo))
			if err != nil {
				fmt.Println(err.Error())
				return
			}
		}
		trx, txHash, err := PublishContract(codePath, abiPath, conID, accountName, keyPair, expiration, signers, gasLimit, gasPrice, update, updateID, send)
		if err != nil {
			fmt.Println(err.Error())
		}
		if send {
			if checkResult {
				succ := checkTransaction(txHash)
				if succ {
					fmt.Println("The contract id is Contract" + txHash)
				}
			}
		} else {
			bytes := trx.Encode()
			if dest == "default" {
				dest = changeSuffix(args[0], ".sc")
			}
			err = saveTo(dest, bytes)
			if err != nil {
				fmt.Println(err.Error())
				return
			}
			fmt.Printf("the unsigned tx has been saved to %s\n", dest)
			fmt.Println("the account IDs of the signers are:", signers)
			fmt.Println("please inform them to sign this contract with the command 'iwallet sign' and send the generated signatures to you.by this step they give you the authorization,or this tx will fail to pass through the iost vm")
		}
	},
}

var dest string
var gasLimit int64
var gasPrice int64
var expiration int64
var delaySecond int64
var signers []string
var genABI bool
var update bool
var setContractPath string
var resetContractPath bool
var home string

func init() {
	rootCmd.AddCommand(compileCmd)
	var err error
	home, err = homedir.Dir()
	if err != nil {
		fmt.Println(err)
		os.Exit(1)
	}
	compileCmd.Flags().StringVarP(&accountName, "account", "", "", "which account to use")
	compileCmd.Flags().Int64VarP(&gasLimit, "gaslimit", "l", 10000, "gasLimit for a transaction")
	compileCmd.Flags().Int64VarP(&gasPrice, "gasprice", "p", 100, "gasPrice for a transaction")
	compileCmd.Flags().Int64VarP(&expiration, "expiration", "e", 60*5, "expiration time for a transaction,for example,-e 60 means the tx will expire after 60 seconds from now on")
	compileCmd.Flags().Int64VarP(&delaySecond, "delaysecond", "d", 0, "delay time for a transaction,for example,-d 86400 means the tx will be excuted after 86400 seconds from now on")
	compileCmd.Flags().StringSliceVarP(&signers, "signers", "", []string{}, "signers who should sign this transaction")
	compileCmd.Flags().StringVarP(&kpPath, "key-path", "k", home+"/.iwallet/id_ed25519", "Set path of sec-key")
	compileCmd.Flags().StringVarP(&signAlgo, "signAlgo", "a", "ed25519", "Sign algorithm")
	compileCmd.Flags().BoolVarP(&genABI, "genABI", "g", false, "generate abi file")
	compileCmd.Flags().BoolVarP(&update, "update", "u", false, "update contract")
	compileCmd.Flags().StringVarP(&setContractPath, "setContractPath", "c", "", "set contract path, default is $GOPATH + /src/github.com/iost-official/go-iost/iwallet/contract")
	compileCmd.Flags().BoolVarP(&resetContractPath, "resetContractPath", "r", false, "clean contract path")

	// Here you will define your flags and configuration settings.

	// Cobra supports Persistent Flags which will work for this command
	// and all subcommands, e.g.:
	// compileCmd.PersistentFlags().String("foo", "", "A help for foo")

	// Cobra supports local flags which will only run when this command
	// is called directly, e.g.:
	// compi leCmd.Flags().BoolP("toggle", "t", false, "Help message for toggle")
}<|MERGE_RESOLUTION|>--- conflicted
+++ resolved
@@ -108,11 +108,7 @@
 	if !send {
 		return trx, "", nil
 	}
-<<<<<<< HEAD
-	stx, err = tx.SignTx(trx, "admin", []*account.KeyPair{acc})
-=======
 	stx, err = tx.SignTx(trx, publisher, []*account.KeyPair{acc})
->>>>>>> 4483a620
 	var hash string
 	hash, err = sendTx(stx)
 	if err != nil {
