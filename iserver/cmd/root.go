// Copyright © 2018 NAME HERE <EMAIL ADDRESS>
//
// Licensed under the Apache License, Version 2.0 (the "License");
// you may not use this file except in compliance with the License.
// You may obtain a copy of the License at
//
//     http://www.apache.org/licenses/LICENSE-2.0
//
// Unless required by applicable law or agreed to in writing, software
// distributed under the License is distributed on an "AS IS" BASIS,
// WITHOUT WARRANTIES OR CONDITIONS OF ANY KIND, either express or implied.
// See the License for the specific language governing permissions and
// limitations under the License.

package cmd

import (
	"fmt"
	"os"

	"github.com/mitchellh/go-homedir"
	"github.com/spf13/cobra"
	"github.com/spf13/viper"
	"github.com/iost-official/prototype/network"
	"github.com/iost-official/prototype/common"
	"github.com/iost-official/prototype/core/state"
	"github.com/iost-official/prototype/account"
	"os/signal"
	"syscall"
	"github.com/iost-official/prototype/core/block"
	"github.com/iost-official/prototype/consensus"
)

var cfgFile string
var logFile string
var dbFile string

type ServerExit interface {
	Stop()
}

var serverExit []ServerExit

// rootCmd represents the base command when called without any subcommands
var rootCmd = &cobra.Command{
	Use:   "iserver",
<<<<<<< HEAD
	Short: "Blockchain system",
	Long:  `Blockchain system`,
=======
	Short: "IOST server",
	Long: `IOST server`,
>>>>>>> 03ce26ab
	// Uncomment the following line if your bare application
	// has an action associated with it:
	Run: func(cmd *cobra.Command, args []string) {
		fmt.Println("net.log-path: ",viper.GetString("net.log-path"))
		fmt.Println("net.node-table: ",viper.GetStringSlice("net.node-table"))
		fmt.Println("cfgFile: ",viper.GetString("config"))
		fmt.Println("logFile: ",viper.GetString("log"))
		fmt.Println("dbFile: ",viper.GetString("db"))

<<<<<<< HEAD
		fmt.Printf("Version:  %v\n", "1.0")

		//初始化网络
		fmt.Println("1.Start the P2P networks")

		logPath := viper.GetString("net.log-path")
		nodeTablePath := viper.GetString("net.node-table-path")
		nodeID := viper.GetString("net.node-id") //optional
		listenAddr := viper.GetString("net.listen-addr")
		target := viper.GetString("net.target") //optional
		port := viper.GetInt64("net.port")

		fmt.Printf("net.log-path:  %v\n", logPath)
		fmt.Printf("net.node-table-path:  %v\n", nodeTablePath)
		fmt.Printf("net.node-id:   %v\n", nodeID)
		fmt.Printf("net.listen-addr:  %v\n", listenAddr)
		fmt.Printf("net.target:  %v\n", target)
		fmt.Printf("net.port:  %v\n", port)

		if logPath == "" || nodeTablePath == "" || listenAddr == "" || port <= 0 {
			fmt.Println("Network config initialization failed, stop the program!")
			os.Exit(1)
		}

		net, err := network.GetInstance(
			&network.NetConifg{
				LogPath:       logPath,
				NodeTablePath: nodeTablePath,
				NodeID:        nodeID,
				ListenAddr:    listenAddr},
			target,
			uint16(port))
		if err != nil {

			fmt.Printf("Network initialization failed, stop the program! err:%v", err)
			os.Exit(1)
		}
		serverExit = append(serverExit, net)

		//启动共识
		fmt.Println("2.Start Consensus Services")
		accSecKey := viper.GetString("account.sec-key")
		//fmt.Printf("account.sec-key:  %v\n", accSecKey)

		acc, err := account.NewAccount(common.Base58Decode(accSecKey))
		if err != nil {
			fmt.Printf("NewAccount failed, stop the program! err:%v\n", err)
			os.Exit(1)
		}

		//fmt.Printf("account PubKey = %v\n", common.Base58Encode(acc.Pubkey))
		//fmt.Printf("account SecKey = %v\n", common.Base58Encode(acc.Seckey))
		fmt.Printf("account ID = %v\n", acc.ID)

		if state.StdPool == nil {
			fmt.Printf("StdPool initialization failed, stop the program!")
			os.Exit(1)
		}

		blockChain, err := block.NewBlockChain()
		if err != nil {
			fmt.Printf("NewBlockChain failed, stop the program! err:%v", err)
			os.Exit(1)
		}

		witnessList := viper.GetStringSlice("consensus.witness-list")

		for i, witness := range witnessList {
			fmt.Printf("witnessList[%v] = %v\n", i, witness)
		}

		consensus, err := consensus.ConsensusFactory(
			consensus.CONSENSUS_DPOS,
			acc, blockChain, state.StdPool, witnessList)
		if err != nil {
			fmt.Printf("consensus initialization failed, stop the program! err:%v", err)
			os.Exit(1)
		}

		serverExit = append(serverExit, consensus)
		//启动RPC
		//rpc.Server()

		//等待推出信号
		exitLoop()
=======
		//Main function start
>>>>>>> 03ce26ab
	},
}

func exitLoop() {
	exit := make(chan bool)
	c := make(chan os.Signal, 1)

	signal.Notify(c, syscall.SIGINT, syscall.SIGTERM, syscall.SIGHUP, syscall.SIGQUIT)
	defer signal.Stop(c)
	defer close(exit)

	go func() {

		<- c
		fmt.Printf("iserver received interrupt, shutting down...")

		for _, s := range serverExit {
			s.Stop()
		}

		os.Exit(0)
	}()

	<-exit
}

// Execute adds all child commands to the root command and sets flags appropriately.
// This is called by main.main(). It only needs to happen once to the rootCmd.
func Execute() {
	if err := rootCmd.Execute(); err != nil {
		fmt.Println(err)
		os.Exit(1)
	}
}

func init() {
	cobra.OnInitialize(initConfig)

	// Here you will define your flags and configuration settings.
	// Cobra supports persistent flags, which, if defined here,
	// will be global for your application.
	rootCmd.PersistentFlags().StringVar(&cfgFile, "config", "", "config file (default is $HOME/.iserver.yaml)")
	rootCmd.PersistentFlags().StringVar(&logFile,"log","","log file (default is ./iserver.log)")
	rootCmd.PersistentFlags().StringVar(&dbFile,"db","","database file (default is ./data.db)")
	viper.BindPFlag("config",rootCmd.PersistentFlags().Lookup("config"))
	viper.BindPFlag("log",rootCmd.PersistentFlags().Lookup("log"))
	viper.BindPFlag("db",rootCmd.PersistentFlags().Lookup("db"))

	// Cobra also supports local flags, which will only run
	// when this action is called directly.
	//rootCmd.Flags().BoolP("toggle", "t", false, "Help message for toggle")
}

// initConfig reads in config file and ENV variables if set.
func initConfig() {
	if cfgFile != "" {
		// Use config file from the flag.
		viper.SetConfigFile(cfgFile)
	} else {
		// Find home directory.
		home, err := homedir.Dir()
		if err != nil {
			fmt.Println(err)
			os.Exit(1)
		}

		// Search config in home directory with name ".iserver" (without extension).
		viper.AddConfigPath(home)
		viper.SetConfigName(".iserver")
	}

	viper.AutomaticEnv() // read in environment variables that match

	//fmt.Println(cfgFile)
	// If a config file is found, read it in.
	if err := viper.ReadInConfig(); err == nil {
		fmt.Println("Using config file:", viper.ConfigFileUsed())
	}else{
		fmt.Println(err)
	}

}<|MERGE_RESOLUTION|>--- conflicted
+++ resolved
@@ -44,24 +44,18 @@
 // rootCmd represents the base command when called without any subcommands
 var rootCmd = &cobra.Command{
 	Use:   "iserver",
-<<<<<<< HEAD
-	Short: "Blockchain system",
-	Long:  `Blockchain system`,
-=======
 	Short: "IOST server",
 	Long: `IOST server`,
->>>>>>> 03ce26ab
+
 	// Uncomment the following line if your bare application
 	// has an action associated with it:
 	Run: func(cmd *cobra.Command, args []string) {
-		fmt.Println("net.log-path: ",viper.GetString("net.log-path"))
-		fmt.Println("net.node-table: ",viper.GetStringSlice("net.node-table"))
+
+		fmt.Printf("Version:  %v\n", "1.0")
+
 		fmt.Println("cfgFile: ",viper.GetString("config"))
 		fmt.Println("logFile: ",viper.GetString("log"))
 		fmt.Println("dbFile: ",viper.GetString("db"))
-
-<<<<<<< HEAD
-		fmt.Printf("Version:  %v\n", "1.0")
 
 		//初始化网络
 		fmt.Println("1.Start the P2P networks")
@@ -146,9 +140,7 @@
 
 		//等待推出信号
 		exitLoop()
-=======
-		//Main function start
->>>>>>> 03ce26ab
+
 	},
 }
 
@@ -161,7 +153,6 @@
 	defer close(exit)
 
 	go func() {
-
 		<- c
 		fmt.Printf("iserver received interrupt, shutting down...")
 
