syntax = "proto3";

package rpcpb;

import "google/api/annotations.proto";

service ApiService {
    // get the node information
    rpc GetNodeInfo (EmptyRequest) returns (NodeInfoResponse) {
        option (google.api.http) = {
            get: "/getNodeInfo"
        };
    }

    // get blockchain information
    rpc GetChainInfo (EmptyRequest) returns (ChainInfoResponse) {
        option (google.api.http) = {
            get: "/getChainInfo"
        };
    }

    // get current blockchain ram information
    rpc GetRAMInfo (EmptyRequest) returns (RAMInfoResponse) {
        option (google.api.http) = {
            get: "/getRAMInfo"
        };
    }

    // get transaction by hash
    rpc GetTxByHash (TxHashRequest) returns (TransactionResponse) {
        option (google.api.http) = {
            get: "/getTxByHash/{hash}"
        };
    }

    // get transaction receipt by transaction hash
    rpc GetTxReceiptByTxHash (TxHashRequest) returns (TxReceipt) {
        option (google.api.http) = {
            get: "/getTxReceiptByTxHash/{hash}"
        };
    }

    // get block by hash
    rpc GetBlockByHash (GetBlockByHashRequest) returns (BlockResponse) {
        option (google.api.http) = {
            get: "/getBlockByHash/{hash}/{complete}"
        };
    }

    // get block by number
    rpc GetBlockByNumber (GetBlockByNumberRequest) returns (BlockResponse) {
        option (google.api.http) = {
            get: "/getBlockByNumber/{number}/{complete}"
        };
    }

    // get account
    rpc GetAccount (GetAccountRequest) returns (Account) {
        option (google.api.http) = {
            get: "/getAccount/{name}/{by_longest_chain}"
        };
    }

    // get token balance
    rpc GetTokenBalance (GetTokenBalanceRequest) returns (GetTokenBalanceResponse) {
        option (google.api.http) = {
            get: "/getTokenBalance/{account}/{token}/{by_longest_chain}"
        };
    }

<<<<<<< HEAD
    // get token721 balance
    rpc GetToken721Balance (GetTokenBalanceRequest) returns (GetToken721BalanceResponse) {
        option (google.api.http) = {
            get: "/getToken721Balance/{account}/{token}/{by_longest_chain}"
        };
    }
    // get token721 metadata
    rpc GetToken721Metadata (GetToken721InfoRequest) returns (GetToken721MetadataResponse) {
        option (google.api.http) = {
            get: "/getToken721Metadata/{token}/{token_id}/{by_longest_chain}"
        };
    }
    // get token721 owner
    rpc GetToken721Owner (GetToken721InfoRequest) returns (GetToken721OwnerResponse) {
        option (google.api.http) = {
            get: "/getToken721Owner/{token}/{token_id}/{by_longest_chain}"
=======
    // get gas ratio infomation
    rpc GetGasRatio (EmptyRequest) returns (GasRatioResponse) {
        option (google.api.http) = {
            get: "/getGasRatio"
>>>>>>> 0815bf64
        };
    }

    // get contract
    rpc GetContract (GetContractRequest) returns (Contract) {
        option (google.api.http) = {
            get: "/getContract/{id}/{by_longest_chain}"
        };
    }

    // get contract storage
    rpc GetContractStorage (GetContractStorageRequest) returns (GetContractStorageResponse) {
        option (google.api.http) = {
            post: "/getContractStorage"
            body: "*"
        };
    }

    // send transaction
    rpc SendTransaction (TransactionRequest) returns (SendTransactionResponse) {
        option (google.api.http) = {
            post: "/sendTx"
            body: "*"
        };
    }

    // execute transaction
    rpc ExecTransaction (TransactionRequest) returns (TxReceipt) {
        option (google.api.http) = {
            post: "/execTx"
            body: "*"
        };
    }

    // subscribe an event
    rpc Subscribe (SubscribeRequest) returns (stream SubscribeResponse) {
        option (google.api.http) = {
            post: "/subscribe"
            body: "*"
        };
    }

}

// The message defines an empty request.
message EmptyRequest {}

// The message defines peer information.
message PeerInfo {
    // peer ID
    string id = 1;
    // peer addr
    string addr = 2;
}

// The message defines network connection information.
message NetworkInfo {
    // local network ID
    string id = 1;
    // peer connection count
    int32 peer_count = 2;
    // peers' information
    repeated PeerInfo peer_info = 3;
}

// The message containing blockchain's ram information.
message RAMInfoResponse {
    // how many bytes have been used
    int64 used_ram = 1;
    // how many bytes have not been used
    int64 available_ram = 2;
    // total ram byte
    int64 total_ram = 3;
    // User can sell NUM bytes RAM to system to get `NUM * sell_price` IOSTs
    double sell_price = 4;
    // User can spend approximate `NUM * buy_price` IOSTs for NUM bytes RAM
    double buy_price = 5;
}

// The message containing the node's information.
message NodeInfoResponse {
    // build time
    string build_time = 1;
    // git hash
    string git_hash = 2;
    // node mode
    string mode = 3;
    // network connection information
    NetworkInfo network = 4;
}

// The message defines transaction amount limit struct.
message AmountLimit {
    // token name
    string token = 1;
    // limit value
    double value = 2;
}

// The message defines transaction action struct.
message Action {
    // contract name
    string contract = 1;
    // action name
    string action_name = 2;
    // data
    string data = 3;
}

// The message defines the transaction receipt struct.
message TxReceipt {
    // transaction hash
    string tx_hash = 1;
    // gas usage
    double gas_usage = 2;
    // ram usage
    map<string, int64> ram_usage = 3;

    // The enumeration defines transaction receipt status code.
    enum StatusCode {
        // success
        SUCCESS = 0;
        // run out of gas
        GAS_RUN_OUT = 1;
        // balance not enough
        BALANCE_NOT_ENOUGH = 2;
        // wrong parameter
        WRONG_PARAMETER = 3;
        // runtime error
        RUNTIME_ERROR = 4;
        // run out of time
        TIMEOUT = 5;
        // wrong transaction format
        WRONG_TX_FORMAT = 6;
        // more than one set code action in a transaction
        DUPLICATE_SET_CODE = 7;
        // unknown error
        UNKNOWN_ERROR = 8;
    }

    // status code
    StatusCode status_code = 4;
    // message
    string message = 5;
    // transaction returns
    repeated string returns = 6;

    // The message defines transaction execution receipt.
    message Receipt {
        // function name
        string func_name = 1;
        // content
        string content = 2;
    }

    // transaction receipts
    repeated Receipt receipts = 7;
}

// The message defines transaction struct.
message Transaction {
    // transaction hash
    string hash  = 1;
    // transaction timestamp
    int64 time = 2;
    // expiration timestamp
    int64 expiration = 3;
    // gas gas_ratio
    double gas_ratio = 4;
    // gas limit
    double gas_limit = 5;
    // delay nanoseconds
    int64 delay = 6;
    // action list
    repeated Action actions = 7;
    // signer list
    repeated string signers = 8;
    // publisher
    string publisher = 9;
    // referred transaction hash
    string referred_tx = 10;
    // amount limit
    repeated AmountLimit amount_limit = 11;
    // transaction receipt
    TxReceipt tx_receipt = 12;
}

// The message defines transaction response.
message TransactionResponse {
    // The enumeration defines transaction status.
    enum Status {
        // pending in transaction pool
        PENDIND = 0;
        // packed in a block that has not been confirmed
        PACKED = 1;
        // packed in a block that is irreversible
        IRREVERSIBLE = 2;
    }

    // transaction status
    Status status = 1;
    // transaction
    Transaction transaction = 2;
}

// The message defines signature struct.
message Signature {
    // The enumeration defines the signature algorithm.
    enum Algorithm {
        // unknown
        UNKNOWN = 0;
        // secp256k1
        SECP256K1 = 1;
        // ed25519
        ED25519 = 2;
    }

    // signature algorithm
    Algorithm algorithm = 1;
    // signature bytes
    bytes signature = 2;
    // public key
    bytes public_key = 3;
}

// The message defines the transaction request.
message TransactionRequest {
    // transaction timestamp
    int64 time = 1;
    // expiration timestamp
    int64 expiration = 2;
    // gas price
    double gas_ratio = 3;
    // gas limit
    double gas_limit = 4;
    // delay nanoseconds
    int64 delay = 5;
    // action list
    repeated Action actions = 6;
    // amount limit
    repeated AmountLimit amount_limit = 7;
    // signer list
    repeated string signers = 8;
    // signatures of signers
    repeated Signature signatures = 9;
    // publisher
    string publisher = 10;
    // signatures of publisher
    repeated Signature publisher_sigs = 11;
}

// The message defines the block struct.
message Block {
    // block hash
    string hash = 1;
    // block version
    int64 version = 2;
    // parent block hash
    string parent_hash = 3;
    // transaction merkle tree root hash
    string tx_merkle_hash = 4;
    // transaction receipt merkle tree root hash
    string tx_receipt_merkle_hash = 5;
    // block number
    int64 number = 6;
    // block producer witness
    string witness = 7;
    // block timestamp
    int64 time = 8;
    // block gas usage
    double gas_usage = 9;
    // transaction count
    int64 tx_count = 10;

    // The message defines block extra information
    message Info {
        // pack mode
        int32 mode =  1;
        // transaction execution thread number
        int32 thread = 2;
        // transaction index of every batch execution
        repeated int32 batch_index = 3;
    }

    // extra information
    Info info = 11;
    // block transactions
    repeated Transaction transactions = 12;
}

message BlockResponse {
    // The enumeration defines block status.
    enum Status {
        // pending in block cache
        PENDIND = 0;
        // irreversible
        IRREVERSIBLE = 1;
    }

    // transaction status
    Status status = 1;
    // block
    Block block = 2;

}

// The message defines chain information response.
message ChainInfoResponse {
    // the name of network, such mainnet or testnet
    string net_name = 1;
    // the iost protocol version
    string protocol_version = 2;
    // head block height
    int64 head_block = 3;
    // head block hash
    string head_block_hash = 4;
    // last irreversible block number
    int64 lib_block = 5;
    // last irreversible block hash
    string lib_block_hash = 6;
    // the current witness list
    repeated string witness_list = 7;
}

// The request message containing the tx's hash.
message TxHashRequest {
    // tx hash
    string hash = 1;
}

// The request message containing the block's hash.
message GetBlockByHashRequest {
    // block hash
    string hash = 1;
    // complete means whether including the full transactions and transaction receipts
    bool complete = 2;
}

// The request message containing the block's number.
message GetBlockByNumberRequest {
    // block number
    int64 number = 1;
    // complete means whether including the full transactions and transaction receipts
    bool complete = 2;
}

// The message defines the account's frozen balance.
message FrozenBalance {
    // balance amount
    double amount = 1;
    // free time
    int64 time = 2;
}

message GasRatioResponse {
    // lowest gas ratio in head block
    double lowest_gas_ratio = 1;
    // median gas ratio in head block
    double median_gas_ratio = 2;
}

// The message defines account struct.
message Account {
    // account name
    string name = 1;
    // account balance
    double balance = 2;

    // The message defines account pledged coin information.
    message PledgeInfo {
        // the account who pledges
        string pledger = 1;
        // pledged amount
        double amount = 2;
    }

    // The message defines account gas information.
    message  GasInfo {
        // current total gas amount
        double current_total = 1;
        double transferable_gas = 2;
        double pledge_gas = 3;
        // gas increase speed
        double increase_speed = 4;
        // gas limit
        double limit = 5;
        // pledge information
        repeated PledgeInfo pledged_info = 6;
    }

    // gas information
    GasInfo gas_info = 3;

    // The message defines account ram information.
    message RAMInfo {
        // available ram bytes
        int64 available = 1;
    }

    // ram information
    RAMInfo ram_info = 4;

    // The message defines permission item.
    message Item {
        // permission name or key pair id
        string id = 1;
        // whether it's a key pair
        bool is_key_pair = 2;
        // permission weight
        int64 weight = 3;
        // permission
        string permission = 4;
    }

    // The message defines a permission group.
    message Group {
        // group name
        string name = 1;
        // permission items
        repeated Item items = 2;
    }

    // The message defines the permission struct.
    message Permission {
        // permission name
        string name = 1;
        // permission groups
        repeated string groups = 2;
        // permission items
        repeated Item items = 3;
        // permission threshold
        int64 threshold = 4;
    }

    // account permission
    map<string, Permission> permissions = 5;
    // account groups
    map<string, Group> groups = 6;

    // frozen balance information
    repeated FrozenBalance frozen_balances = 7;
}

// The message defines the get account request.
message GetAccountRequest {
    // account name
    string name = 1;
    // get account by longest chain's head block or last irreversible block
    bool by_longest_chain = 2;
}

// The message defines the contract struct.
message Contract {
    // contract id
    string id = 1;
    // contract code
    string code = 2;
    // contract language
    string language = 3;
    // contract version
    string version = 4;

    // The message defines the ABI struct.
    message ABI {
        // abi name
        string name = 1;
        // abi arguments
        repeated string args = 2;
        // abi amount limt
        repeated AmountLimit amount_limit = 3;
    }

    // contract abis
    repeated ABI abis = 5;
}

// The message defines get contract request.
message GetContractRequest {
    // contract id
    string id = 1;
    // get data by longest chain's head block or last irreversible block
    bool by_longest_chain = 2;
}

// The message defines get contract storage request.
message GetContractStorageRequest {
    // contract id
    string id = 1;
    // the key in the StateDB
    string key = 2;
    // get the value from StateDB, field is needed if StateDB[key] is a map.(we get StateDB[key][field] in this case)
    string field = 3;
    // get data by longest chain's head block or last irreversible block
    bool by_longest_chain = 4;
}

// The message defines get contract storage response.
message GetContractStorageResponse {
    // the json string data
    string data = 1;
}

// The message defines send transaction response.
message SendTransactionResponse {
    // the final transaction hash
    string hash = 1;
}

// The message defines get token balance response.
message GetTokenBalanceResponse {
    // token balance
    double balance = 1;
    // frozen balance information
    repeated FrozenBalance frozen_balances = 2;
}

// The message defines get token balance request.
message GetTokenBalanceRequest {
    // account name
    string account = 1;
    // the token name
    string token = 2;
    // get data by longest chain's head block or last irreversible block
    bool by_longest_chain = 3;
}

<<<<<<< HEAD
// The message defines get token721 balance response.
message GetToken721BalanceResponse {
    // token balance
    int64 balance = 1;
    // balance information
    repeated string tokenIDs = 2;
}

// The message defines get token721 info request.
message GetToken721InfoRequest {
    // the token name
    string token = 1;
    // token id
    string token_id = 2;
    // get data by longest chain's head block or last irreversible block
    bool by_longest_chain = 3;
}

// The message defines get token721 metadata response.
message GetToken721MetadataResponse {
    // token metadata
    string metadata = 1;
}
// The message defines get token721 owner response.
message GetToken721OwnerResponse {
    // token owner
    string owner = 1;
=======
// The message defines event struct.
message Event {
    enum Topic {
        // contract receipt
        CONTRACT_RECEIPT = 0;
        // contract event
        CONTRACT_EVENT = 1;
    }
    // event topic
    Topic topic = 1;
    // event data
    string data = 2;
    // event time
    int64 time = 3;
}

// The message defines subscribe request.
message SubscribeRequest {
	repeated Event.Topic topics = 1;

    message Filter {
        // contract id
        string contract_id = 1;
    }
    Filter filter = 2;
}

// The message defines subscribe response.
message SubscribeResponse {
	Event event = 1;
>>>>>>> 0815bf64
}<|MERGE_RESOLUTION|>--- conflicted
+++ resolved
@@ -68,7 +68,6 @@
         };
     }
 
-<<<<<<< HEAD
     // get token721 balance
     rpc GetToken721Balance (GetTokenBalanceRequest) returns (GetToken721BalanceResponse) {
         option (google.api.http) = {
@@ -85,12 +84,12 @@
     rpc GetToken721Owner (GetToken721InfoRequest) returns (GetToken721OwnerResponse) {
         option (google.api.http) = {
             get: "/getToken721Owner/{token}/{token_id}/{by_longest_chain}"
-=======
+        };
+    }
     // get gas ratio infomation
     rpc GetGasRatio (EmptyRequest) returns (GasRatioResponse) {
         option (google.api.http) = {
             get: "/getGasRatio"
->>>>>>> 0815bf64
         };
     }
 
@@ -617,7 +616,6 @@
     bool by_longest_chain = 3;
 }
 
-<<<<<<< HEAD
 // The message defines get token721 balance response.
 message GetToken721BalanceResponse {
     // token balance
@@ -645,7 +643,7 @@
 message GetToken721OwnerResponse {
     // token owner
     string owner = 1;
-=======
+}
 // The message defines event struct.
 message Event {
     enum Topic {
@@ -676,5 +674,4 @@
 // The message defines subscribe response.
 message SubscribeResponse {
 	Event event = 1;
->>>>>>> 0815bf64
 }