--- conflicted
+++ resolved
@@ -353,10 +353,6 @@
 	var h *host.Host
 	c := host.NewContext(nil)
 	h = host.NewHost(c, s.visitor, nil, nil)
-<<<<<<< HEAD
-=======
-	h.Context().Set("contract_name", "gas.iost")
->>>>>>> 8bd4c486
 	g := host.NewGasManager(h)
 	v, _ := g.CurrentTotalGas(key.ID, s.bc.LinkedRoot().Head.Time)
 	gas.CurrentTotal = v.ToString()
