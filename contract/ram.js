const transferPermission = "transfer";
const updatePermission = "active";

class RAMContract {
    constructor() {
    }

    init() {
    }

    _requireAuth(account, permission) {
        const ret = BlockChain.requireAuth(account, permission);
        if (ret !== true) {
            throw new Error("require auth failed. ret = " + ret);
        }
    }

    can_update(data) {
        const admin = this._get("adminID");
        this._requireAuth(admin, updatePermission);
        return true;
    }

    _getBlockNumber() {
        const bi = JSON.parse(BlockChain.blockInfo());
        if (!bi || bi === undefined || bi.number === undefined) {
            throw new Error("get block number failed. bi = " + bi);
        }
        return bi.number;
    }

    _getBlockTime() {
        const bi = JSON.parse(BlockChain.blockInfo());
        if (!bi || bi === undefined || bi.number === undefined) {
            throw new Error("get block time failed. bi = " + bi);
        }
        return bi.time;
    }

    _get(k) {
        var raw = storage.get(k);
        if (raw == "") {
            return null;
        }
        return JSON.parse(raw);
    }
    _put(k, v) {
        storage.put(k, JSON.stringify(v));
    }
    _mapGet(k, f) {
        return JSON.parse(storage.mapGet(k, f));
    }
    _mapPut(k, f, v) {
        storage.mapPut(k, f, JSON.stringify(v));
    }

    _mapDel(k, f) {
        const ret = storage.mapDel(k, f);
        if (ret !== 0) {
            throw new Error("storage map del failed. ret = " + ret);
        }
    }

    _getTokenName() {
        return "ram"
    }

    initContractName(contractName) {
        const bn = this._getBlockNumber();
        if(bn !== 0) {
            throw new Error("init out of genesis block")
        }
        this._put("contractName", contractName);
    }
    initAdmin(adminID) {
        const bn = this._getBlockNumber();
        if(bn !== 0) {
            throw new Error("init out of genesis block")
        }
        this._put("adminID", adminID);
    }
    _getContractName() {
        return this._get("contractName")
    }
    _getAdminID() {
        return this._get("adminID")
    }

    _getLeftSpace() {
        if (this._get("leftSpace") == null) {
            return 0
        }
        return this._get("_leftSpace");
    }
    _changeLeftSpace(delta) {
        this._put("leftSpace", this._getLeftSpace() + delta);
    }


    // initialTotal: 128 * 1024 * 1024 * 1024
    // increaseInterval: 24 * 3600 / 3
    // increaseAmount: 188272539 = Math.round(64 * 1024 * 1024 * 1024 / 365)
    issue(initialTotal, increaseInterval, increaseAmount) {
        const bn = this._getBlockNumber();
        if(bn !== 0) {
            throw new Error("init out of genesis block")
        }
        var veryLarge = 100 * 64 * 1024 * 1024 * 1024;
        let data = [this._getTokenName(), this._getContractName(), veryLarge, {"decimal":0}];
        BlockChain.callWithAuth("iost.token", "create", JSON.stringify(data));
        data = [this._getTokenName(), this._getContractName(), (initialTotal).toString()];
        BlockChain.callWithAuth("iost.token", "issue", JSON.stringify(data));
        this._put("lastUpdateBlockTime", this._getBlockTime());
        this._put("increaseInterval", increaseInterval);
        this._put("increaseAmount", increaseAmount);
    }

    _price(action, amount) {
        return amount * 1; // TODO not use log/exp, implement a price function
        /*
        const priceCoefficient = 1; // when RAM is empty, every KB worth `priceCoefficient` IOST
        const feeRate = 0.01;
        const leftSpace = this._getLeftSpace();
        if (action == "buy") {
            if (leftSpace <= amount) {
                throw new Error("buy amount is too much")
            }
            return Math.ceil((1 + feeRate) * priceCoefficient * 1024 * 1024 * 128 * Math.log1p(amount / (leftSpace - amount)))
        } else if (action == "sell") {
            return Math.floor(priceCoefficient * 1024 * 1024 * 128 * Math.log1p(amount / leftSpace))
        }
        throw new Error("invalid action")
        */
    }

    _checkIssue() {
        const t = this._getBlockTime();
        const nextUpdateTime = this._get("lastUpdateBlockTime") + this._get("increaseInterval") * 1000 * 1000 * 1000;
        if (t < nextUpdateTime) {
            return
        }
        const data = [this._getTokenName(), this._getContractName(), this._get("increaseAmount").toString()];
        let ret = BlockChain.callWithAuth("iost.token", "issue", JSON.stringify(data));
        if (ret != "[]") {
            throw "issue err " + ret
        }
        this._put("lastUpdateBlockTime", t);
    }

    buy(payer, account, amount) {
        this._requireAuth(payer, transferPermission);
        this._checkIssue();
        const price = this._price("buy", amount);
<<<<<<< HEAD
        let ret = BlockChain.callWithAuth("iost.token", "transfer", JSON.stringify(["iost", account, this._getContractName(), price.toString(), ""]));
=======
        let ret = BlockChain.callWithAuth("iost.token", "transfer", JSON.stringify(["iost", payer, this._getContractName(), price.toString()]));
>>>>>>> 4483a620
        if (ret != "[]") {
            throw "deposit err " + ret
        }
        const data = [this._getTokenName(), this._getContractName(), account, (amount).toString(), ""];
        ret = BlockChain.callWithAuth("iost.token", "transfer", JSON.stringify(data));
        if (ret != "[]") {
            throw "transfer err " + ret
        }
        this._changeLeftSpace(-amount)
    }

<<<<<<< HEAD
    sell(account, amount) {
        this._requireAuth(account, defaultPermission);
        const data = [this._getTokenName(), account, this._getContractName(), (amount).toString(), ""];
=======
    sell(account, receiver, amount) {
        this._requireAuth(account, transferPermission);
        const data = [this._getTokenName(), account, this._getContractName(), (amount).toString()];
>>>>>>> 4483a620
        let ret = BlockChain.callWithAuth("iost.token", "transfer", JSON.stringify(data));
        if (ret != "[]") {
            throw "transfer err " + ret
        }
        const price = this._price("sell", amount);
<<<<<<< HEAD
        ret = BlockChain.callWithAuth("iost.token", "transfer", JSON.stringify(["iost", this._getContractName(), account, price.toString(), ""]));
=======
        ret = BlockChain.callWithAuth("iost.token", "transfer", JSON.stringify(["iost", this._getContractName(), receiver, price.toString()]));
>>>>>>> 4483a620
        if (ret != "[]") {
            throw "withdraw err " + ret
        }
        this._changeLeftSpace(amount)
    }
}

module.exports = RAMContract;<|MERGE_RESOLUTION|>--- conflicted
+++ resolved
@@ -151,11 +151,7 @@
         this._requireAuth(payer, transferPermission);
         this._checkIssue();
         const price = this._price("buy", amount);
-<<<<<<< HEAD
-        let ret = BlockChain.callWithAuth("iost.token", "transfer", JSON.stringify(["iost", account, this._getContractName(), price.toString(), ""]));
-=======
-        let ret = BlockChain.callWithAuth("iost.token", "transfer", JSON.stringify(["iost", payer, this._getContractName(), price.toString()]));
->>>>>>> 4483a620
+        let ret = BlockChain.callWithAuth("iost.token", "transfer", JSON.stringify(["iost", payer, this._getContractName(), price.toString(), ""]));
         if (ret != "[]") {
             throw "deposit err " + ret
         }
@@ -167,25 +163,15 @@
         this._changeLeftSpace(-amount)
     }
 
-<<<<<<< HEAD
-    sell(account, amount) {
-        this._requireAuth(account, defaultPermission);
-        const data = [this._getTokenName(), account, this._getContractName(), (amount).toString(), ""];
-=======
     sell(account, receiver, amount) {
         this._requireAuth(account, transferPermission);
-        const data = [this._getTokenName(), account, this._getContractName(), (amount).toString()];
->>>>>>> 4483a620
+        const data = [this._getTokenName(), account, this._getContractName(), (amount).toString(), ""];
         let ret = BlockChain.callWithAuth("iost.token", "transfer", JSON.stringify(data));
         if (ret != "[]") {
             throw "transfer err " + ret
         }
         const price = this._price("sell", amount);
-<<<<<<< HEAD
-        ret = BlockChain.callWithAuth("iost.token", "transfer", JSON.stringify(["iost", this._getContractName(), account, price.toString(), ""]));
-=======
-        ret = BlockChain.callWithAuth("iost.token", "transfer", JSON.stringify(["iost", this._getContractName(), receiver, price.toString()]));
->>>>>>> 4483a620
+        ret = BlockChain.callWithAuth("iost.token", "transfer", JSON.stringify(["iost", this._getContractName(), receiver, price.toString(), ""]));
         if (ret != "[]") {
             throw "withdraw err " + ret
         }
