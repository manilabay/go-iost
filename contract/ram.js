--- conflicted
+++ resolved
@@ -142,14 +142,9 @@
         if (t < nextUpdateTime) {
             return
         }
-<<<<<<< HEAD
         const increaseAmount = this._get("increaseAmount");
         const data = [this._getTokenName(), this._getContractName(), increaseAmount.toString()];
-        BlockChain.callWithAuth("iost.token", "issue", JSON.stringify(data));
-=======
-        const data = [this._getTokenName(), this._getContractName(), this._get("increaseAmount").toString()];
-        let ret = BlockChain.callWithAuth("token.iost", "issue", JSON.stringify(data));
->>>>>>> 852b4620
+        BlockChain.callWithAuth("token.iost", "issue", JSON.stringify(data));
         this._put("lastUpdateBlockTime", t);
         this._changeLeftSpace(increaseAmount)
     }
@@ -158,35 +153,18 @@
         this._requireAuth(payer, transferPermission);
         this._checkIssue();
         const price = this._price("buy", amount);
-<<<<<<< HEAD
-        BlockChain.callWithAuth("iost.token", "transfer", JSON.stringify(["iost", payer, this._getContractName(), price.toString(), ""]));
+        BlockChain.callWithAuth("token.iost", "transfer", JSON.stringify(["iost", payer, this._getContractName(), price.toString(), ""]));
         const data = [this._getTokenName(), this._getContractName(), account, (amount).toString(), ""];
-        BlockChain.callWithAuth("iost.token", "transfer", JSON.stringify(data));
-=======
-
-        let ret = BlockChain.callWithAuth("token.iost", "transfer", JSON.stringify(["iost", payer, this._getContractName(), price.toString(), ""]));
-        const data = [this._getTokenName(), this._getContractName(), account, (amount).toString(), ""];
-        ret = BlockChain.callWithAuth("token.iost", "transfer", JSON.stringify(data));
-
->>>>>>> 852b4620
+        BlockChain.callWithAuth("token.iost", "transfer", JSON.stringify(data));
         this._changeLeftSpace(-amount)
     }
 
     sell(account, receiver, amount) {
         this._requireAuth(account, transferPermission);
         const data = [this._getTokenName(), account, this._getContractName(), (amount).toString(), ""];
-<<<<<<< HEAD
-        BlockChain.callWithAuth("iost.token", "transfer", JSON.stringify(data));
+        BlockChain.callWithAuth("token.iost", "transfer", JSON.stringify(data));
         const price = this._price("sell", amount);
-        BlockChain.callWithAuth("iost.token", "transfer", JSON.stringify(["iost", this._getContractName(), receiver, price.toString(), ""]));
-=======
-
-        let ret = BlockChain.callWithAuth("token.iost", "transfer", JSON.stringify(data));
-
-        const price = this._price("sell", amount);
-        ret = BlockChain.callWithAuth("token.iost", "transfer", JSON.stringify(["iost", this._getContractName(), receiver, price.toString(), ""]));
-
->>>>>>> 852b4620
+        BlockChain.callWithAuth("token.iost", "transfer", JSON.stringify(["iost", this._getContractName(), receiver, price.toString(), ""]));
         this._changeLeftSpace(amount)
     }
 }
