const iostIssueRate = new Float64("0.0296");
const oneYearNano = new Float64("31536000000000000");
const activePermission = "active";

class IssueContract {
    init() {
        storage.put("FoundationAccount", "");
    }

    _initIOST(config, witnessInfo) {
        this._call("token.iost", "create", [
            "iost",
            "issue.iost",
            config.IOSTTotalSupply,
            {
                "can_transfer": true,
                "decimal": config.IOSTDecimal
            }
        ]);
        for (const info of witnessInfo) {
            this._call("token.iost", "issue", [
                "iost",
                info.ID,
                new BigNumber(info.Balance).toFixed()
            ]);
        }
<<<<<<< HEAD
        storage.put("IOSTDecimal", new Int64(config.IOSTDecimal).toFixed());
        storage.put("IOSTLastIssueTime", this._getBlockTime().toFixed());
=======
        this._put("IOSTDecimal", config.IOSTDecimal);
        this._put("IOSTLastIssueTime", this._getBlockTime());
>>>>>>> 09cdcd47
    }

    /**
     * genesisConfig = {
     *      FoundationAccount string
     *      IOSTTotalSupply   int64
     *      IOSTDecimal       int64
     * }
     * witnessInfo = [{
     *      ID      string
     *      Owner   string
     *      Active  string
     *      Balance int64
     * }]
     */
    InitGenesis(adminID, genesisConfig, witnessInfo) {
        const bn = block.number;
        if(bn !== 0) {
            throw new Error("init out of genesis block")
        }
        storage.put("adminID", adminID);
        storage.put("FoundationAccount", genesisConfig.FoundationAccount);

        this._initIOST(genesisConfig, witnessInfo);
    }

    can_update(data) {
        const admin = storage.get("adminID");
        this._requireAuth(admin, activePermission);
        return true;
    }

    _requireAuth(account, permission) {
        const ret = blockchain.requireAuth(account, permission);
        if (ret !== true) {
            throw new Error("require auth failed. ret = " + ret);
        }
    }

    _call(contract, api, args) {
        const ret = blockchain.callWithAuth(contract, api, JSON.stringify(args));
        if (ret && Array.isArray(ret) && ret.length === 1) {
            return ret[0] === "" ? "" : JSON.parse(ret[0]);
        }
        return ret;
    }

    _getBlockTime() {
        return new Float64(block.time);
    }

    _mapGet(k, f) {
        const val = storage.mapGet(k, f);
        if (val === "") {
            return null;
        }
        return JSON.parse(val);
    }

    _mapPut(k, f, v, p) {
        storage.mapPut(k, f, JSON.stringify(v), p);
    }

    _mapDel(k, f) {
        storage.mapDel(k, f);
    }

    _issueIOST(account, amount) {
        const amountStr = ((typeof amount === "string") ? amount : amount.toFixed(this._get("IOSTDecimal")));
        const args = ["iost", account, amountStr];
        console.log("issueiost", args)
        this._call("token.iost", "issue", args);
    }

    IssueIOSTTo(account, amount) {
        const whitelist = ["auth.iost"];
        let auth = false;
        for (const c of whitelist) {
            if (blockchain.requireAuth(c, "active")) {
                auth = true;
                break
            }
        }
        if (!auth) {
            throw new Error("issue iost permission denied")
        }
        this._issueIOST(account, amount)
    }

    // IssueIOST to bonus.iost and iost foundation
    IssueIOST() {
        // TODO(hudongwen): multi issuer
        const admin = storage.get("adminID");
        this._requireAuth(admin, activePermission);
        const lastIssueTime = storage.get("IOSTLastIssueTime");
        if (lastIssueTime === null || lastIssueTime === 0 || lastIssueTime === undefined) {
            throw new Error("IOSTLastIssueTime not set.");
        }
        const currentTime = this._getBlockTime();
        const gap = currentTime.minus(lastIssueTime);
        if (gap.lte(0)) {
            return;
        }

<<<<<<< HEAD
        const foundationAcc = storage.get("FoundationAccount");
        const decimal = JSON.parse(storage.get("IOSTDecimal"));
=======
        const foundationAcc = this._get("FoundationAccount");
>>>>>>> 09cdcd47
        if (!foundationAcc) {
            throw new Error("FoundationAccount not set.");
        }

        storage.put("IOSTLastIssueTime", currentTime.toFixed());

        const supply = new Float64(this._call("token.iost", "supply", ["iost"]));
<<<<<<< HEAD
        const issueAmount = supply.multi(iostIssueRate).multi(gap).div(oneYearNano);
        const bonus = issueAmount.multi("0.33");
        this._call("token.iost", "issue", [
            "iost",
            foundationAcc,
            issueAmount.minus(bonus).minus(bonus).toFixed(decimal)
        ]);
        this._call("token.iost", "issue", [
            "iost",
            "bonus.iost",
            bonus.toFixed(decimal)
        ]);
        this._call("token.iost", "issue", [
            "iost",
            "vote_producer.iost",
            bonus.toFixed(decimal)
        ]);
        this._call("vote_producer.iost", "TopupProducer", [
            bonus.toFixed(decimal)
        ]);
=======
        const issueAmount = supply.multi(iostIssueRate.pow(gap).minus(1));
        const bonus = issueAmount.multi(0.33);
        this._issueIOST("bonus.iost", bonus);
        this._issueIOST(foundationAcc, issueAmount.minus(bonus));
>>>>>>> 09cdcd47
    }
}

module.exports = IssueContract;<|MERGE_RESOLUTION|>--- conflicted
+++ resolved
@@ -24,13 +24,8 @@
                 new BigNumber(info.Balance).toFixed()
             ]);
         }
-<<<<<<< HEAD
         storage.put("IOSTDecimal", new Int64(config.IOSTDecimal).toFixed());
         storage.put("IOSTLastIssueTime", this._getBlockTime().toFixed());
-=======
-        this._put("IOSTDecimal", config.IOSTDecimal);
-        this._put("IOSTLastIssueTime", this._getBlockTime());
->>>>>>> 09cdcd47
     }
 
     /**
@@ -135,12 +130,8 @@
             return;
         }
 
-<<<<<<< HEAD
         const foundationAcc = storage.get("FoundationAccount");
         const decimal = JSON.parse(storage.get("IOSTDecimal"));
-=======
-        const foundationAcc = this._get("FoundationAccount");
->>>>>>> 09cdcd47
         if (!foundationAcc) {
             throw new Error("FoundationAccount not set.");
         }
@@ -148,33 +139,14 @@
         storage.put("IOSTLastIssueTime", currentTime.toFixed());
 
         const supply = new Float64(this._call("token.iost", "supply", ["iost"]));
-<<<<<<< HEAD
         const issueAmount = supply.multi(iostIssueRate).multi(gap).div(oneYearNano);
         const bonus = issueAmount.multi("0.33");
-        this._call("token.iost", "issue", [
-            "iost",
-            foundationAcc,
-            issueAmount.minus(bonus).minus(bonus).toFixed(decimal)
-        ]);
-        this._call("token.iost", "issue", [
-            "iost",
-            "bonus.iost",
-            bonus.toFixed(decimal)
-        ]);
-        this._call("token.iost", "issue", [
-            "iost",
-            "vote_producer.iost",
-            bonus.toFixed(decimal)
-        ]);
+        this._issueIOST(foundationAcc, issueAmount.minus(bonus).minus(bonus).toFixed(decimal));
+        this._issueIOST("bonus.iost", bonus.toFixed(decimal));
+        this._issueIOST("vote_producer.iost", bonus.toFixed(decimal));
         this._call("vote_producer.iost", "TopupProducer", [
             bonus.toFixed(decimal)
         ]);
-=======
-        const issueAmount = supply.multi(iostIssueRate.pow(gap).minus(1));
-        const bonus = issueAmount.multi(0.33);
-        this._issueIOST("bonus.iost", bonus);
-        this._issueIOST(foundationAcc, issueAmount.minus(bonus));
->>>>>>> 09cdcd47
     }
 }
 
