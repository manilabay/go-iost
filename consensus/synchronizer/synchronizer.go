--- conflicted
+++ resolved
@@ -147,11 +147,6 @@
 }
 
 func (sy *SyncImpl) SyncBlocks(startNumber int64, endNumber int64) error {
-<<<<<<< HEAD
-	ilog.Infof("startNumber: %v, endNumber: %v", startNumber, endNumber)
-	sy.basevariable.SetMode(global.ModeSync)
-=======
->>>>>>> e4557e5b
 	sy.syncEnd = endNumber
 	for endNumber > startNumber+MaxBlockHashQueryNumber-1 {
 		for i := startNumber; i < startNumber+MaxBlockHashQueryNumber; i++ {
