--- conflicted
+++ resolved
@@ -224,14 +224,9 @@
 			bcn = bcn.Parent
 		}
 	}
-<<<<<<< HEAD
 	if num > continuousNum {
 		ilog.Infof("num: %v, continuousNum: %v", num, continuousNum)
-		go sy.syncBlocks(height+1, sy.blockCache.Head().Number)
-=======
-	if num > 0 {
 		go sy.syncBlocks(height+1, sy.blockCache.Head().Head.Number)
->>>>>>> 15a8ad1f
 		return true
 	}
 	return false
