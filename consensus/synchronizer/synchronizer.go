--- conflicted
+++ resolved
@@ -187,13 +187,8 @@
 	netHeight := heights[len(heights)/2]
 	ilog.Infof("check sync, heights: %+v", heights)
 	if netHeight > height+syncNumber {
-<<<<<<< HEAD
-		sy.basevariable.SetMode(global.ModeSync)
+		sy.baseVariable.SetMode(global.ModeSync)
 		sy.dc.ReStart()
-=======
-		sy.baseVariable.SetMode(global.ModeSync)
-		sy.dc.Reset()
->>>>>>> 5adb019d
 		go sy.syncBlocks(height+1, netHeight)
 		return true
 	}
@@ -270,13 +265,8 @@
 func (sy *SyncImpl) CheckSyncProcess() {
 	ilog.Infof("check sync process: now %v, end %v", sy.blockCache.Head().Head.Number, sy.syncEnd)
 	if sy.syncEnd <= sy.blockCache.Head().Head.Number {
-<<<<<<< HEAD
-		sy.basevariable.SetMode(global.ModeNormal)
+		sy.baseVariable.SetMode(global.ModeNormal)
 		sy.dc.ReStart()
-=======
-		sy.baseVariable.SetMode(global.ModeNormal)
-		sy.dc.Reset()
->>>>>>> 5adb019d
 	}
 }
 
