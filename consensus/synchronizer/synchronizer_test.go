--- conflicted
+++ resolved
@@ -47,13 +47,7 @@
 	Convey("Test Synchronizer", t, func() {
 		baseVariable := global.FakeNew()
 		defer func() {
-<<<<<<< HEAD
 			os.RemoveAll("db")
-=======
-			os.RemoveAll("blockChainDB")
-			os.RemoveAll("StateDB")
-			os.RemoveAll("txDB")
->>>>>>> 7d2f030b
 		}()
 		genesisBlock := &block.Block{
 			Head: &block.BlockHead{
