--- conflicted
+++ resolved
@@ -131,11 +131,7 @@
 		mockP2PService.EXPECT().Broadcast(gomock.Any(), gomock.Any(), gomock.Any()).Do(func(a interface{}, b interface{}, c interface{}) {
 			channel <- *p2p.NewIncomingMessage("abc", a.([]byte), b.(p2p.MessageType))
 		}).AnyTimes()
-<<<<<<< HEAD
-		sy, err := NewSynchronizer(baseVariable, blockCache, mockP2PService, nil) //mock
-=======
-		sy, err := NewSynchronizer(account, baseVariable, blockCache, mockP2PService) //mock
->>>>>>> 46b80f51
+		sy, err := NewSynchronizer(account, baseVariable, blockCache, mockP2PService, nil) //mock
 		sy.Start()
 		So(err, ShouldBeNil)
 		err = sy.syncBlocks(1, 15)
