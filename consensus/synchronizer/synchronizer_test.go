--- conflicted
+++ resolved
@@ -6,15 +6,10 @@
 	"testing"
 	"time"
 
-	"os"
-
 	"github.com/golang/mock/gomock"
 	. "github.com/golang/mock/gomock"
 	"github.com/iost-official/go-iost/common"
-<<<<<<< HEAD
 	"github.com/iost-official/go-iost/core/block"
-=======
->>>>>>> 24398768
 	"github.com/iost-official/go-iost/core/blockcache"
 	"github.com/iost-official/go-iost/core/global"
 	core_mock "github.com/iost-official/go-iost/core/mocks"
@@ -74,7 +69,6 @@
 func TestSynchronizer(t *testing.T) {
 	t.Skip()
 	ilog.Stop()
-<<<<<<< HEAD
 	ctl := NewController(t)
 	b0 := &block.Block{
 		Head: &block.BlockHead{
@@ -110,25 +104,6 @@
 	statedb.EXPECT().Checkout(Any()).AnyTimes().Return(true)
 	baseVariable := core_mock.NewMockBaseVariable(ctl)
 	baseVariable.EXPECT().StateDB().AnyTimes().Return(statedb)
-=======
-	Convey("Test Synchronizer", t, func() {
-		baseVariable, err := global.New(&common.Config{
-			DB: &common.DBConfig{
-				LdbPath: "Fakedb/",
-			},
-		})
-		defer func() {
-			os.RemoveAll("Fakedb")
-		}()
-		if err != nil {
-			t.Fatalf("new base variable failed, err %v", err)
-		}
-		// genesis.FakeBv(baseVariable)
-
-		So(err, ShouldBeNil)
-		So(baseVariable, ShouldNotBeNil)
->>>>>>> 24398768
-
 	config := common.Config{
 		DB: &common.DBConfig{
 			LdbPath: "DB/",
