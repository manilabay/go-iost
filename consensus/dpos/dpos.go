--- conflicted
+++ resolved
@@ -265,17 +265,6 @@
 			}
 			var blk block.Block
 			blk.Decode(req.Body)
-<<<<<<< HEAD
-			/*
-					////////////probe//////////////////
-					log.Report(&log.MsgBlock{
-						SubType:"receive",
-						BlockHeadHash:blk.HeadHash(),
-				 		BlockNum:blk.Head.Number,
-					})
-					///////////////////////////////////
-			*/
-=======
 			////////////probe//////////////////
 			log.Report(&log.MsgBlock{
 				SubType:       "receive",
@@ -283,7 +272,6 @@
 				BlockNum:      blk.Head.Number,
 			})
 			///////////////////////////////////
->>>>>>> fbabfaad
 			p.log.I("Received block:%v , timestamp: %v, Witness: %v, trNum: %v", blk.Head.Number, blk.Head.Time, blk.Head.Witness, len(blk.Content))
 			err := p.blockCache.Add(&blk, verifyFunc)
 			if err == nil {
