--- conflicted
+++ resolved
@@ -29,20 +29,10 @@
 	p.BlockCache = NewBlockCache(bc, 6)
 	var err error
 
-<<<<<<< HEAD
-	/*
-		p.Router, err = RouterFactor()
-		if err != nil {
-			return err
-		}
-		p.Router.Init(network)
-	*/
-=======
 	p.Router, err = RouterFactory("base")
 	if err != nil {
 		return nil, err
 	}
->>>>>>> 174b0bf6
 
 	/*
 		Tx chan init
@@ -52,8 +42,8 @@
 		BlackList:  []core.Member{},
 		RejectType: []ReqType{},
 		AcceptType: []ReqType{ReqPublishTx}})
-	if err!=nil {
-		return nil,err
+	if err != nil {
+		return nil, err
 	}
 
 	/*
@@ -64,8 +54,8 @@
 		BlackList:  []core.Member{},
 		RejectType: []ReqType{},
 		AcceptType: []ReqType{ReqNewBlock}})
-	if err!=nil {
-		return nil,err
+	if err != nil {
+		return nil, err
 	}
 
 	p.initGlobalProperty(p.Member, make([]string))
