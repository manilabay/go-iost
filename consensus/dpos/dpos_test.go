package dpos

import (
	"fmt"
	. "github.com/bouk/monkey"
	. "github.com/golang/mock/gomock"
	"testing"

	"sync"
	"time"

	"github.com/iost-official/prototype/account"
	"github.com/iost-official/prototype/common"
	"github.com/iost-official/prototype/consensus/common"
	"github.com/iost-official/prototype/core/block"
	"github.com/iost-official/prototype/core/message"
	"github.com/iost-official/prototype/core/mocks"
	"github.com/iost-official/prototype/core/state"
	"github.com/iost-official/prototype/core/tx"
	"github.com/iost-official/prototype/network"
	"github.com/iost-official/prototype/network/mocks"
	"github.com/iost-official/prototype/vm"
	"github.com/iost-official/prototype/vm/lua"
	. "github.com/smartystreets/goconvey/convey"
)

func TestNewDPoS(t *testing.T) {
	Convey("Test of NewDPos", t, func() {
		mockCtr := NewController(t)
		mockRouter := protocol_mock.NewMockRouter(mockCtr)
		mockBc := core_mock.NewMockChain(mockCtr)
		mockPool := core_mock.NewMockPool(mockCtr)
		mockPool.EXPECT().Copy().Return(mockPool).AnyTimes()
		mockPool.EXPECT().PutHM(Any(), Any(), Any()).AnyTimes().Return(nil)
		mockPool.EXPECT().Flush().AnyTimes().Return(nil)

		network.Route = mockRouter
		//获取router实例
		guard := Patch(network.RouterFactory, func(_ string) (network.Router, error) {
			return mockRouter, nil
		})
		defer guard.Unpatch()

		heightChan := make(chan message.Message, 1)
		blkChan := make(chan message.Message, 1)
		mockRouter.EXPECT().FilteredChan(Any()).Return(heightChan, nil)
		mockRouter.EXPECT().FilteredChan(Any()).Return(blkChan, nil)

		// 设置第一个通道txchan
		txChan := make(chan message.Message, 1)
		mockRouter.EXPECT().FilteredChan(Any()).Return(txChan, nil)

		// 设置第二个通道Blockchan
		blockChan := make(chan message.Message, 1)
		mockRouter.EXPECT().FilteredChan(Any()).Return(blockChan, nil)

		blk := block.Block{Content: []tx.Tx{}, Head: block.BlockHead{
			Version:    0,
			ParentHash: []byte("111"),
			TreeHash:   make([]byte, 0),
			BlockHash:  make([]byte, 0),
			Info:       []byte("test"),
			Number:     int64(1),
			Witness:    "11111",
			Time:       1111,
		}}

		// 创世块的询问和插入
		var getNumber uint64
		var pushNumber int64
		mockBc.EXPECT().GetBlockByNumber(Any()).Return(nil).AnyTimes()
		//mockBc.EXPECT().GetBlockByNumber(Any()).AnyTimes().Return(&blk)
		//	Do(func(number uint64) *block.Block {
		//	getNumber = number
		//	return &blk
		//})
		mockBc.EXPECT().Length().AnyTimes().Do(func() uint64 { var r uint64 = 0; return r })
		mockBc.EXPECT().Top().AnyTimes().Return(&blk)
		mockBc.EXPECT().Push(Any()).Do(func(block *block.Block) error {
			pushNumber = block.Head.Number
			return nil
		})

		p, _ := NewDPoS(account.Account{"id0", []byte("pubkey"), []byte("seckey")}, mockBc, mockPool, []string{})

		So(p.Account.GetId(), ShouldEqual, "id0")
		So(getNumber, ShouldEqual, 0)
		So(pushNumber, ShouldEqual, 0)
	})

}

/*
func TestRunGenerateBlock(t *testing.T) {
	Convey("Test of Run (Generate Block)", t, func() {
		mockCtr := NewController(t)
		mockRouter := protocol_mock.NewMockRouter(mockCtr)
		mockBc := core_mock.NewMockChain(mockCtr)
		mockBc.EXPECT().HasTx(Any()).AnyTimes().Return(false, nil)
		mockPool := core_mock.NewMockPool(mockCtr)
		mockBc.EXPECT().Length().Return(uint64(0)).AnyTimes()

		mockPool.EXPECT().Copy().Return(mockPool).AnyTimes()
		mockPool.EXPECT().PutHM(Any(), Any(), Any()).AnyTimes().Return(nil)

		mockPool.EXPECT().Flush().AnyTimes().Return(nil)
		mockBc.EXPECT().Iterator().AnyTimes().Return(nil)
		network.Route = mockRouter
		//获取router实例
		guard := Patch(network.RouterFactory, func(_ string) (network.Router, error) {
			return mockRouter, nil
		})
		defer guard.Unpatch()

		guard1 := Patch(consensus_common.VerifyTxSig, func(_ tx.Tx) bool {
			return true
		})
		defer guard1.Unpatch()

		guard2 := Patch(consensus_common.StdTxsVerifier, func(_ []*tx.Tx, _ state.Pool) (state.Pool, int, error) {
			return nil, 0, nil
		})
		defer guard2.Unpatch()

		guard3 := Patch(consensus_common.StdBlockVerifier, func(_ *block.Block, _ state.Pool) (state.Pool, error) {
			return nil, nil
		})
		defer guard3.Unpatch()

		heightChan := make(chan message.Message, 1)
		blkSyncChan := make(chan message.Message, 1)
		mockRouter.EXPECT().FilteredChan(Any()).Return(heightChan, nil)
		mockRouter.EXPECT().FilteredChan(Any()).Return(blkSyncChan, nil)

		//设置第一个通道txchan
		txChan := make(chan message.Message, 5)
		mockRouter.EXPECT().FilteredChan(Any()).Return(txChan, nil)

		//设置第二个通道Blockchan
		blockChan := make(chan message.Message, 1)
		mockRouter.EXPECT().FilteredChan(Any()).Return(blockChan, nil)

		mockBc.EXPECT().GetBlockByNumber(Any()).Return(nil).AnyTimes()
		var genesis *block.Block
		mockBc.EXPECT().Push(Any()).Do(func(block *block.Block) error {
			genesis = block
			return nil
		})

		iblk := block.Block{Content: []tx.Tx{}, Head: block.BlockHead{
			Version:    0,
			ParentHash: []byte("111"),
			TreeHash:   make([]byte, 0),
			BlockHash:  make([]byte, 0),
			Info:       []byte("test"),
			Number:     int64(1),
			Witness:    "11111",
			Time:       1111,
		}}
		mockBc.EXPECT().Top().Return(&iblk)

		seckey := common.Sha256([]byte("SeckeyId0"))
		pubkey := common.CalcPubkeyInSecp256k1(seckey)
		p, _ := NewDPoS(account.Account{"id0", pubkey, seckey}, mockBc, mockPool, []string{"id0", "id1", "id2"})

		main := lua.NewMethod(vm.Public, "main", 0, 1)
		code := `function main()
						Put("hello", "world")
						return "success"
					end`
		lc := lua.NewContract(vm.ContractInfo{Prefix: "test", GasLimit: 100, Price: 1, Publisher: vm.IOSTAccount("ahaha")}, code, main)
		//构造测试数据
		newTx := tx.NewTx(0, &lc)
		txChan <- message.Message{
			Time:    20180426111111,
			From:    "0xaaaaaaaaaaaaa",
			To:      "0xbbbbbbbbbbbb",
			ReqType: 1,
			Body:    newTx.Encode()}

		newTx = tx.NewTx(1, &lc)
		txChan <- message.Message{
			Time:    20180426111111,
			From:    "0xaaaaaaaaaaaaa",
			To:      "0xbbbbbbbbbbbb",
			ReqType: 1,
			Body:    newTx.Encode()}

		newTx = tx.NewTx(2, &lc)
		txChan <- message.Message{
			Time:    20180426111111,
			From:    "0xaaaaaaaaaaaaa",
			To:      "0xbbbbbbbbbbbb",
			ReqType: 1,
			Body:    newTx.Encode()}

		mockBc.EXPECT().Top().Return(genesis).AnyTimes()

		var blk block.Block
		var reqType network.ReqType
		mockRouter.EXPECT().Broadcast(Any()).Do(func(req message.Message) {
			reqType = network.ReqType(req.ReqType)
			blk.Decode(req.Body)
		}).AnyTimes()

		p.Run()

		time.Sleep(time.Second * 2)

		//So(reqType, ShouldEqual, network.ReqNewBlock)
		So(blk.Head.Number, ShouldEqual, 1)
		So(string(blk.Head.ParentHash), ShouldEqual, string(genesis.Head.Hash()))
		So(blk.Head.Witness, ShouldEqual, "id0")

		p.Stop()

	})

}
<<<<<<< HEAD
*/
func envinit(t *testing.T) (*DPoS, []account.Account, []string) {
	var accountList []account.Account
	var witnessList []string

	acc := common.Base58Decode("BRpwCKmVJiTTrPFi6igcSgvuzSiySd7Exxj7LGfqieW9")
	_account, err := account.NewAccount(acc)
	if err != nil {
		panic("account.NewAccount error")
	}
	accountList = append(accountList, _account)
	witnessList = append(witnessList, _account.ID)
	_accId := _account.ID

	for i := 1; i < 3; i++ {
		_account, err := account.NewAccount(nil)
		if err != nil {
			panic("account.NewAccount error")
		}
		accountList = append(accountList, _account)
		witnessList = append(witnessList, _accId)
	}

	tx.LdbPath = ""

	mockCtr := NewController(t)
	mockRouter := protocol_mock.NewMockRouter(mockCtr)

	network.Route = mockRouter
	//获取router实例
	guard := Patch(network.RouterFactory, func(_ string) (network.Router, error) {
		return mockRouter, nil
	})

	heightChan := make(chan message.Message, 1)
	blkSyncChan := make(chan message.Message, 1)
	mockRouter.EXPECT().FilteredChan(Any()).Return(heightChan, nil)
	mockRouter.EXPECT().FilteredChan(Any()).Return(blkSyncChan, nil)

	//设置第一个通道txchan
	txChan := make(chan message.Message, 1)
	mockRouter.EXPECT().FilteredChan(Any()).Return(txChan, nil)

	//设置第二个通道Blockchan
	blkChan := make(chan message.Message, 1)
	mockRouter.EXPECT().FilteredChan(Any()).Return(blkChan, nil)

	defer guard.Unpatch()

	txDb := tx.TxDbInstance()
	if txDb == nil {
		panic("txDB error")
	}

	blockChain, err := block.Instance()
	if err != nil {
		panic("block.Instance error")
	}

	err = state.PoolInstance()
	if err != nil {
		panic("state.PoolInstance error")
	}

	//verifyFunc := func(blk *block.Block, parent *block.Block, pool state.Pool) (state.Pool, error) {
	//	return pool, nil
	//}

	//blockCache := consensus_common.NewBlockCache(blockChain, state.StdPool, len(witnessList)*2/3)
	//seckey := common.Sha256([]byte("SeckeyId0"))
	//pubkey := common.CalcPubkeyInSecp256k1(seckey)
	p, err := NewDPoS(accountList[0], blockChain, state.StdPool, witnessList)
	if err != nil {
		t.Errorf("NewDPoS error")
	}
	return p, accountList, witnessList
}
func TestRunGenerateBlock(t *testing.T) {
	Convey("Test of Run (Generate Block)", t, func() {
		p, _, _ := envinit(t)
		_tx := genTx(p, 998)
		p.blockCache.AddTx(&_tx)
		bc := p.blockCache.LongestChain()
		pool := p.blockCache.LongestPool()
		blk := p.genBlock(p.account, bc, pool)
		So(len(blk.Content), ShouldEqual, 1)
		So(blk.Content[0].Nonce, ShouldEqual, 998)
		p.blockCache.Draw()
	})
}
func TestRunMultipleBlocks(t *testing.T) {
	Convey("Test of Run (Multiple Blocks)", t, func() {
		p, _, _ := envinit(t)
		_tx := genTx(p, 998)
		p.blockCache.AddTx(&_tx)

		bc := p.blockCache.LongestChain()
		pool := p.blockCache.LongestPool()
		blk := p.genBlock(p.account, bc, pool)
		go p.blockCache.ResetTxPoool()
		for i := 100; i < 105; i++ {
			blk.Head.Time = int64(i)

			headInfo := generateHeadInfo(blk.Head)
			sig, _ := common.Sign(common.Secp256k1, headInfo, p.account.Seckey)
			blk.Head.Signature = sig.Encode()

			err := p.blockCache.Add(blk, p.blockVerify)
			fmt.Println(err)
		}
		p.blockCache.Draw()
	})
}
=======
>>>>>>> 89a5f995

/*
func TestRunReceiveBlock(t *testing.T) {
	Convey("Test of Run (Receive Block)", t, func() {
		mockCtr := NewController(t)
		mockRouter := protocol_mock.NewMockRouter(mockCtr)
		mockBc := core_mock.NewMockChain(mockCtr)
		mockPool := core_mock.NewMockPool(mockCtr)
		mockPool.EXPECT().MergeParent().Return(mockPool, nil).AnyTimes()
		mockPool.EXPECT().Copy().Return(mockPool).AnyTimes()

		mockBc.EXPECT().Length().Return(uint64(0)).AnyTimes()
		mockPool.EXPECT().PutHM(Any(), Any(), Any()).AnyTimes().Return(nil)
		mockPool.EXPECT().Flush().AnyTimes().Return(nil)
		mockBc.EXPECT().GetBlockByNumber(Any()).Return(nil).AnyTimes()
		mockBc.EXPECT().Iterator().AnyTimes().Return(nil)

		iblk := block.Block{Content: []tx.Tx{}, Head: block.BlockHead{
			Version:    0,
			ParentHash: []byte("111"),
			TreeHash:   make([]byte, 0),
			BlockHash:  make([]byte, 0),
			Info:       []byte("test"),
			Number:     int64(1),
			Witness:    "11111",
			Time:       1111,
		}}
		mockBc.EXPECT().Top().Return(&iblk)

		network.Route = mockRouter
		//获取router实例
		guard := Patch(network.RouterFactory, func(_ string) (network.Router, error) {
			return mockRouter, nil
		})

		defer guard.Unpatch()

		heightChan := make(chan message.Message, 1)
		blkSyncChan := make(chan message.Message, 1)
		mockRouter.EXPECT().FilteredChan(Any()).Return(heightChan, nil)
		mockRouter.EXPECT().FilteredChan(Any()).Return(blkSyncChan, nil)

		//设置第一个通道txchan
		txChan := make(chan message.Message, 1)
		mockRouter.EXPECT().FilteredChan(Any()).Return(txChan, nil)

		//设置第二个通道Blockchan
		blkChan := make(chan message.Message, 1)
		mockRouter.EXPECT().FilteredChan(Any()).Return(blkChan, nil)

		mockBc.EXPECT().GetBlockByNumber(Eq(uint64(0))).Return(nil)
		var genesis *block.Block
		mockBc.EXPECT().Push(Any()).Do(func(block *block.Block) error {
			genesis = block
			return nil
		})
		seckey := common.Sha256([]byte("SeckeyId1"))
		pubkey := common.CalcPubkeyInSecp256k1(seckey)
		p, _ := NewDPoS(account.Account{"id1", pubkey, seckey}, mockBc, mockPool, []string{"id0", "id1", "id2"})

		main := lua.NewMethod(vm.Public, "main", 0, 1)
		code := `function main()
						Put("hello", "world")
						return "success"
					end`
		lc := lua.NewContract(vm.ContractInfo{Prefix: "test", GasLimit: 100, Price: 1, Publisher: vm.IOSTAccount("ahaha")}, code, main)
		newTx := tx.NewTx(0, &lc)
		//构造测试数据
		txChan <- message.Message{
			Time:    20180426111111,
			From:    "0xaaaaaaaaaaaaa",
			To:      "0xbbbbbbbbbbbb",
			ReqType: 1,
			Body:    newTx.Encode()}

		mockBc.EXPECT().Top().Return(genesis).AnyTimes()
		mockBc.EXPECT().Length().Return(uint64(0)).AnyTimes()
		//mockPool.EXPECT().Copy().Return(nil).AnyTimes()

		blk, msg := generateTestBlockMsg("id0", "seckeyId0", 1, genesis.Head.Hash())
		blkChan <- msg

		p.Run()

		time.Sleep(time.Second * 1)
		So(blk.Head.Number, ShouldEqual, 1)
		So(string(blk.Head.ParentHash), ShouldEqual, string(genesis.Head.Hash()))
		So(blk.Head.Witness, ShouldEqual, "id0")

		p.Stop()

	})

}
*/

/*
func TestRunMultipleBlocks(t *testing.T) {
	Convey("Test of Run (Multiple Blocks)", t, func() {
		mockCtr := NewController(t)
		mockRouter := protocol_mock.NewMockRouter(mockCtr)
		mockBc := core_mock.NewMockChain(mockCtr)
		mockPool := core_mock.NewMockPool(mockCtr)
		mockPool.EXPECT().Copy().Return(mockPool).AnyTimes()
		mockPool.EXPECT().PutHM(Any(), Any(), Any()).AnyTimes().Return(nil)
		mockPool.EXPECT().Flush().AnyTimes().Return(nil)

		mockBc.EXPECT().Iterator().AnyTimes().Return(nil)

		mockBc.EXPECT().Length().Return(uint64(0)).AnyTimes()
		mockBc.EXPECT().GetBlockByNumber(Any()).Return(nil).AnyTimes()

		genesisBlock := &block.Block{
			Head: block.BlockHead{
				Version: 0,
				Number:  0,
				Time:    0,
			},
			Content: make([]tx.Tx, 0),
		}
		mockBc.EXPECT().Top().Return(genesisBlock)

		network.Route = mockRouter
		//获取router实例
		guard := Patch(network.RouterFactory, func(_ string) (network.Router, error) {
			return mockRouter, nil
		})

		defer guard.Unpatch()

		heightChan := make(chan message.Message, 1)
		blkSyncChan := make(chan message.Message, 1)
		mockRouter.EXPECT().FilteredChan(Any()).Return(heightChan, nil)
		mockRouter.EXPECT().FilteredChan(Any()).Return(blkSyncChan, nil)

		//设置第一个通道txchan
		txChan := make(chan message.Message, 1)
		mockRouter.EXPECT().FilteredChan(Any()).Return(txChan, nil)

		//设置第二个通道Blockchan
		blkChan := make(chan message.Message, 1)
		mockRouter.EXPECT().FilteredChan(Any()).Return(blkChan, nil)

		mockBc.EXPECT().GetBlockByNumber(Eq(uint64(0))).Return(nil)
		var genesis *block.Block
		mockBc.EXPECT().Push(Any()).Do(func(block *block.Block) error {
			genesis = block
			return nil
		})
		seckey := common.Sha256([]byte("SeckeyId1"))
		pubkey := common.CalcPubkeyInSecp256k1(seckey)
		p, _ := NewDPoS(account.Account{"id1", pubkey, seckey}, mockBc, mockPool, []string{"id0", "id1", "id2"})
		fmt.Println("p:", p)
		main := lua.NewMethod(vm.Public, "main", 0, 1)
		code := `function main()
						Put("hello", "world")
						return "success"
					end`
		lc := lua.NewContract(vm.ContractInfo{Prefix: "test", GasLimit: 100, Price: 1, Publisher: vm.IOSTAccount("ahaha")}, code, main)
		newTx := tx.NewTx(0, &lc)
		//构造测试数据
		txChan <- message.Message{
			Time:    20180426111111,
			From:    "0xaaaaaaaaaaaaa",
			To:      "0xbbbbbbbbbbbb",
			ReqType: 1,
			Body:    newTx.Encode(),
		}

		mockBc.EXPECT().Top().Return(genesis).AnyTimes()
		mockBc.EXPECT().Length().Return(uint64(0)).AnyTimes()
		mockPool.EXPECT().Copy().Return(nil).AnyTimes()
		mockPool.EXPECT().Flush().Return(nil).AnyTimes()
		mockRouter.EXPECT().CancelDownload(Any(), Any()).Return(nil).AnyTimes()

<<<<<<< HEAD
		Convey("correct blocks", func() {
			blk, msg := generateTestBlockMsg("id0", "SeckeyId0", 1, genesis.Head.Hash())
			blkChan <- msg

			var reqType network.ReqType
			var reqBlk block.Block
			mockRouter.EXPECT().Broadcast(Any()).Do(func(req message.Message) {
				reqType = network.ReqType(req.ReqType)
				reqBlk.Decode(req.Body)
			}).AnyTimes()

			var pushed int64
			mockBc.EXPECT().Push(Any()).Do(func(block *block.Block) error {
				pushed = block.Head.Number
				return nil
			})
			p.Run()

			time.Sleep(time.Second)
			// block 1 by id0

			time.Sleep(time.Second * consensus_common.SlotLength)
			// block 2 by id1, the node itself
			So(reqType, ShouldEqual, network.ReqNewBlock)
			So(reqBlk.Head.Number, ShouldEqual, 2)
			So(string(reqBlk.Head.ParentHash), ShouldEqual, string(blk.Head.Hash()))
			So(reqBlk.Head.Witness, ShouldEqual, "id1")

			ts := consensus_common.GetCurrentTimestamp()
			ts.Add(1)
			len := ts.ToUnixSec() - time.Now().Unix()
			time.Sleep(time.Second * time.Duration(len))
			//blk, msg = generateTestBlockMsg("id2", "SeckeyId2", 3, reqBlk.Head.Hash())
			//blkChan <- msg
			//
			//time.Sleep(time.Second*consensus_common.SlotLength+time.Second*2)
			//fmt.Println("### ")
			//// block 3 by id2
			//So(reqType, ShouldEqual, network.ReqNewBlock)
			//So(bytes.Equal(reqBlk.Head.Hash(), blk.Head.Hash()), ShouldBeTrue)
			//
			//So(pushed, ShouldEqual, 1)

			p.Stop()
		})

		Convey("with fork", func() {
			blk, msg := generateTestBlockMsg("id0", "SeckeyId0", 1, genesis.Head.Hash())
			blkChan <- msg

			var reqType network.ReqType
			var reqBlk block.Block
			mockRouter.EXPECT().Broadcast(Any()).Do(func(req message.Message) {
				reqType = network.ReqType(req.ReqType)
				reqBlk.Decode(req.Body)
			}).AnyTimes()

//			var pushed int64
//			mockBc.EXPECT().Push(Any()).Do(func(block *block.Block) error {
//				pushed = block.Head.Number
//				return nil
//			}).AnyTimes()
			p.Run()

			time.Sleep(time.Second / 2)
			// block 1 by id0

			blk1 := blk

			time.Sleep(time.Second * consensus_common.SlotLength)
			// block 2 by id1, the node itself
			So(reqBlk.Head.Number, ShouldEqual, 1)
			So(string(reqBlk.Head.ParentHash), ShouldEqual, string(blk.Head.Hash()))
			So(reqBlk.Head.Witness, ShouldEqual, "id1")

			ts := consensus_common.GetCurrentTimestamp()
			ts.Add(1)
			len := ts.ToUnixSec() - time.Now().Unix()
			time.Sleep(time.Second * time.Duration(len))
			blk, msg = generateTestBlockMsg("id2", "SeckeyId2", 2, blk1.Head.Hash())
			blkChan <- msg

			time.Sleep(time.Second / 2)
			// block 2' by id2, is a fork
			//So(bytes.Equal(reqBlk.Head.Hash(), blk.Head.Hash()), ShouldBeTrue)

			ts = consensus_common.GetCurrentTimestamp()
			ts.Add(1)
			len = ts.ToUnixSec() - time.Now().Unix()
			time.Sleep(time.Second * time.Duration(len))
			blk, msg = generateTestBlockMsg("id0", "SeckeyId0", 3, reqBlk.Head.Hash())
			blkChan <- msg
			time.Sleep(time.Second / 2)
			//// block 3 by id0
			//So(bytes.Equal(reqBlk.Head.Hash(), blk.Head.Hash()), ShouldBeTrue)
			//// nothing is pushed until now
			//So(pushed, ShouldEqual, 0)

			time.Sleep(time.Second * consensus_common.SlotLength)
			// block 4 by id1, the node itself
			So(reqBlk.Head.Number, ShouldEqual, 4)
			So(string(reqBlk.Head.ParentHash), ShouldEqual, string(blk.Head.Hash()))
			So(reqBlk.Head.Witness, ShouldEqual, "id1")
			// block 1 and 2 should be pushed
			//So(pushed, ShouldEqual, 2)

			p.Stop()
		})

		//Convey("need sync", func() {
		//	consensus_common.SyncNumber = 2
		//	p.account.ID = "id3"
		//	blk1, msg1 := generateTestBlockMsg("id0", "SeckeyId0", 1, genesis.Head.Hash())
		//	time.Sleep(time.Second * consensus_common.SlotLength)
		//	blk2, msg2 := generateTestBlockMsg("id1", "SeckeyId1", 2, blk1.Head.Hash())
		//	time.Sleep(time.Second * consensus_common.SlotLength)
		//	_, msg3 := generateTestBlockMsg("id2", "SeckeyId2", 3, blk2.Head.Hash())
		//
		//	blkChan <- msg3
		//
		//	var bcType network.ReqType
		//	var bcBlk block.Block
		//	mockRouter.EXPECT().Broadcast(Any()).Do(func(req message.Message) {
		//		bcType = network.ReqType(req.ReqType)
		//		if bcType == network.ReqNewBlock {
		//			bcBlk.Decode(req.Body)
		//		}
		//	}).AnyTimes()
		//
		//	var pushedBlk *block.Block
		//	mockBc.EXPECT().Push(Any()).Do(func(block *block.Block) error {
		//		pushedBlk = block
		//		return nil
		//	}).AnyTimes()
		//
		//	var dlSt, dlEd uint64
		//	mockRouter.EXPECT().Download(Any(), Any()).Do(func(start, end uint64) error {
		//		dlSt = start
		//		dlEd = end
		//		return nil
		//	})
		//	p.Run()
		//
		//	time.Sleep(time.Second / 2)
		//	// need sync from 1 to 2
		//	//So(bcType, ShouldEqual, network.ReqBlockHeight)
		//	//So(dlSt, ShouldEqual, 1)
		//	//So(dlEd, ShouldEqual, 3)
		//
		//	blkChan <- msg2
		//	time.Sleep(time.Second / 2)
		//
		//	blkChan <- msg1
		//	time.Sleep(time.Second / 2)
		//
		//	// After block1 and block2 received, block 1-3 all set, and block 1 will be pushed
		//	So(bytes.Equal(pushedBlk.Head.Hash(), blk1.Head.Hash()), ShouldBeTrue)
		//
		//	p.Stop()
		//})
	})
}
*/
func generateTestBlockMsg(witness string, secKeyRaw string, number int64, parentHash []byte) (block.Block, message.Message) {
	blk := block.Block{
		Head: block.BlockHead{
			Number:     number,
			ParentHash: parentHash,
			Witness:    witness,
			Time:       consensus_common.GetCurrentTimestamp().Slot,
		},
	}
	headInfo := generateHeadInfo(blk.Head)
	sig, _ := common.Sign(common.Secp256k1, headInfo, common.Sha256([]byte(secKeyRaw)))
	blk.Head.Signature = sig.Encode()
	msg := message.Message{
		Time:    time.Now().Unix(),
		From:    "",
		To:      "",
		ReqType: int32(network.ReqNewBlock),
		Body:    blk.Encode(),
	}
	return blk, msg
}

//go test -bench=. -benchmem -run=nonce
func BenchmarkAddBlockCache(b *testing.B) {
	//benchAddBlockCache(b,10,true)
	benchAddBlockCache(b, 10, false)
}

/*
func BenchmarkGetBlock(b *testing.B) {
//	benchGetBlock(b,10,true)
	benchGetBlock(b,10,false)
}
*/
func BenchmarkBlockVerifier(b *testing.B) { benchBlockVerifier(b) }
func BenchmarkTxCache(b *testing.B) {
	//benchTxCache(b,true)
	benchTxCache(b, true)
}

<<<<<<< HEAD
<<<<<<< HEAD
/*
func BenchmarkTxCachePara(b *testing.B) {
	benchTxCachePara(b)
}
*/
/*
func BenchmarkTxDb(b *testing.B) {
	//benchTxDb(b,true)
	benchTxDb(b,false)
}
*/
=======
>>>>>>> 89a5f995
func BenchmarkBlockHead(b *testing.B) { benchBlockHead(b) }
func BenchmarkGenerateBlock(b *testing.B) {
	benchGenerateBlock(b, 6000)
}

func envInit(b *testing.B) (*DPoS, []account.Account, []string) {
	var accountList []account.Account
	var witnessList []string

	acc := common.Base58Decode("BRpwCKmVJiTTrPFi6igcSgvuzSiySd7Exxj7LGfqieW9")
	_account, err := account.NewAccount(acc)
	if err != nil {
		panic("account.NewAccount error")
	}
	accountList = append(accountList, _account)
	witnessList = append(witnessList, _account.ID)
	_accId := _account.ID

	for i := 1; i < 3; i++ {
		_account, err := account.NewAccount(nil)
		if err != nil {
			panic("account.NewAccount error")
		}
		accountList = append(accountList, _account)
		witnessList = append(witnessList, _accId)
	}

	tx.LdbPath = ""

	mockCtr := NewController(b)
	mockRouter := protocol_mock.NewMockRouter(mockCtr)

	network.Route = mockRouter
	//获取router实例
	guard := Patch(network.RouterFactory, func(_ string) (network.Router, error) {
		return mockRouter, nil
	})

	heightChan := make(chan message.Message, 1)
	blkSyncChan := make(chan message.Message, 1)
	mockRouter.EXPECT().FilteredChan(Any()).Return(heightChan, nil)
	mockRouter.EXPECT().FilteredChan(Any()).Return(blkSyncChan, nil)

	//设置第一个通道txchan
	txChan := make(chan message.Message, 1)
	mockRouter.EXPECT().FilteredChan(Any()).Return(txChan, nil)

	//设置第二个通道Blockchan
	blkChan := make(chan message.Message, 1)
	mockRouter.EXPECT().FilteredChan(Any()).Return(blkChan, nil)

	defer guard.Unpatch()

	txDb := tx.TxDbInstance()
	if txDb == nil {
		panic("txDB error")
	}

	blockChain, err := block.Instance()
	if err != nil {
		panic("block.Instance error")
	}

	err = state.PoolInstance()
	if err != nil {
		panic("state.PoolInstance error")
	}

	//verifyFunc := func(blk *block.Block, parent *block.Block, pool state.Pool) (state.Pool, error) {
	//	return pool, nil
	//}

	//blockCache := consensus_common.NewBlockCache(blockChain, state.StdPool, len(witnessList)*2/3)
	//seckey := common.Sha256([]byte("SeckeyId0"))
	//pubkey := common.CalcPubkeyInSecp256k1(seckey)
	p, err := NewDPoS(accountList[0], blockChain, state.StdPool, witnessList)
	if err != nil {
		b.Errorf("NewDPoS error")
	}
	return p, accountList, witnessList
}

func genTx(p *DPoS, nonce int) tx.Tx {
	main := lua.NewMethod(2, "main", 0, 1)
	code := `function main()
				Put("hello", "world")
				return "success"
			end`
	lc := lua.NewContract(vm.ContractInfo{Prefix: "test", GasLimit: 100, Price: 1, Publisher: vm.IOSTAccount(p.account.ID)}, code, main)

	_tx := tx.NewTx(int64(nonce), &lc)
	_tx, _ = tx.SignTx(_tx, p.account)
	return _tx
}

func genBlockHead(p *DPoS) {
	blk := block.Block{Content: []tx.Tx{}, Head: block.BlockHead{
		Version:    0,
		ParentHash: nil,
		TreeHash:   make([]byte, 0),
		BlockHash:  make([]byte, 0),
		Info:       []byte("test"),
		Number:     int64(1),
		Witness:    p.account.ID,
		Time:       int64(0),
	}}

	headInfo := generateHeadInfo(blk.Head)
	sig, _ := common.Sign(common.Secp256k1, headInfo, p.account.Seckey)
	blk.Head.Signature = sig.Encode()
}

func genBlocks(p *DPoS, accountList []account.Account, witnessList []string, n int, txCnt int, continuity bool) (blockPool []*block.Block) {
	confChain := p.blockCache.BlockChain()
	tblock := confChain.Top() //获取创世块

	//blockLen := p.blockCache.ConfirmedLength()
	//fmt.Println(blockLen)

	//blockNum := 1000
	slot := consensus_common.GetCurrentTimestamp().Slot

	for i := 0; i < n; i++ {
		var hash []byte
		if len(blockPool) == 0 {
			//用创世块的头hash赋值
			hash = tblock.Head.Hash()
		} else {
			hash = blockPool[len(blockPool)-1].Head.Hash()
		}
		//make every block has no parent
		if continuity == false {
			hash[i%len(hash)] = byte(i % 256)
		}
		blk := block.Block{Content: []tx.Tx{}, Head: block.BlockHead{
			Version:    0,
			ParentHash: hash,
			TreeHash:   make([]byte, 0),
			BlockHash:  make([]byte, 0),
			Info:       []byte("test"),
			Number:     int64(i + 1),
			Witness:    witnessList[0],
			Time:       slot + int64(i),
		}}

		headInfo := generateHeadInfo(blk.Head)
		sig, _ := common.Sign(common.Secp256k1, headInfo, accountList[i%3].Seckey)
		blk.Head.Signature = sig.Encode()

		for i := 0; i < txCnt; i++ {
			blk.Content = append(blk.Content, genTx(p, i))
		}
		blockPool = append(blockPool, &blk)
	}
	return
}
func benchAddBlockCache(b *testing.B, txCnt int, continuity bool) {

	p, accountList, witnessList := envInit(b)
	//生成block
	blockPool := genBlocks(p, accountList, witnessList, b.N, txCnt, continuity)
	b.ResetTimer()
	for i := 0; i < b.N; i++ {
		b.StartTimer()
		p.blockCache.Add(blockPool[i], p.blockVerify)
		b.StopTimer()
	}

}

// 获取block性能测试
<<<<<<< HEAD
=======

>>>>>>> 89a5f995
func benchGetBlock(b *testing.B, txCnt int, continuity bool) {
	p, accountList, witnessList := envInit(b)
	//生成block
	blockPool := genBlocks(p, accountList, witnessList, b.N, txCnt, continuity)
	for i := 0; i < b.N; i++ {
		for _, bl := range blockPool {
			p.blockCache.Add(bl, p.blockVerify)
		}
	}

	//get block
	b.ResetTimer()
	for i := 0; i < b.N; i++ {
		chain := p.blockCache.LongestChain()
		b.StartTimer()
		chain.GetBlockByNumber(uint64(i))
		b.StopTimer()
	}
}

// block验证性能测试
func benchBlockVerifier(b *testing.B) {
	p, accountList, witnessList := envInit(b)
	//生成block
	blockPool := genBlocks(p, accountList, witnessList, 2, 6000, true)
	//p.update(&blockPool[0].Head)
	confChain := p.blockCache.BlockChain()
	tblock := confChain.Top() //获取创世块

	b.ResetTimer()
	for i := 0; i < b.N; i++ {
		_, err := p.blockVerify(blockPool[0], tblock, state.StdPool)
		if err != nil {
			fmt.Println(err)
		}
	}
}

func benchTxCache(b *testing.B, f bool) {
	p, _, _ := envInit(b)
	var txs []tx.Tx
	txCache := tx.NewTxPoolImpl()
	for j := 0; j < b.N; j++ {
		_tx := genTx(p, j)
		txs = append(txs, _tx)
	}

	b.ResetTimer()
	if f == true {
		for i := 0; i < b.N; i++ {
			b.StartTimer()
			txCache.Add(&txs[i])
			b.StopTimer()
		}
	} else {
		for i := 0; i < b.N; i++ {
			txCache.Add(&txs[i])
		}
		for i := 0; i < b.N; i++ {
			b.StartTimer()
			txCache.Del(&txs[i])
			b.StopTimer()
		}

<<<<<<< HEAD
	}
}

func benchTxCachePara(b *testing.B) {
	p, _, _ := envInit(b)
	var txs []tx.Tx

	b.ResetTimer()
	txCache := tx.NewTxPoolImpl()
	for j := 0; j < 2000; j++ {
		_tx := genTx(p, j)
		txs = append(txs, _tx)
		if j < 1000 {
			txCache.Add(&_tx)
		}
=======
>>>>>>> 89a5f995
	}
	var wg sync.WaitGroup
	wg.Add(2)
	go func() {
		start := time.Now().UnixNano()
		for j := 0; j < 1000; j++ {
			txCache.Del(&txs[j])
		}
		end := time.Now().UnixNano()
		fmt.Println((end-start)/1000, " ns/op")
		wg.Done()
	}()
	go func() {
		start := time.Now().UnixNano()
		for j := 1000; j < 2000; j++ {
			txCache.Add(&txs[j])
		}
		end := time.Now().UnixNano()
		fmt.Println((end-start)/1000, " ns/op")
		wg.Done()
	}()
	wg.Wait()
}

func benchTxDb(b *testing.B, f bool) {
	p, _, _ := envInit(b)
	var txs []tx.Tx
	txDb := tx.TxDbInstance()
	for j := 0; j < b.N; j++ {
		_tx := genTx(p, j)
		txs = append(txs, _tx)
	}

	b.ResetTimer()
	if f == true {
		for i := 0; i < b.N; i++ {
			b.StartTimer()
			txDb.Add(&txs[i])
			b.StopTimer()
		}
	} else {
		for i := 0; i < b.N; i++ {
			txDb.Add(&txs[i])
		}
		for i := 0; i < b.N; i++ {
			b.StartTimer()
			txDb.Del(&txs[i])
			b.StopTimer()
		}

	}
}

// 生成block head性能测试
func benchBlockHead(b *testing.B) {
	p, _, _ := envInit(b)
	b.ResetTimer()
	for i := 0; i < b.N; i++ {
		b.StartTimer()
		genBlockHead(p)
		b.StopTimer()
	}
}

// 生成块性能测试
func benchGenerateBlock(b *testing.B, txCnt int) {
	p, _, _ := envInit(b)
	TxPerBlk = txCnt

	for i := 0; i < TxPerBlk*b.N; i++ {
		_tx := genTx(p, i)
		p.blockCache.AddTx(&_tx)
	}

	b.ResetTimer()
	b.StopTimer()
	for i := 0; i < b.N; i++ {
		bc := p.blockCache.LongestChain()
		pool := p.blockCache.LongestPool()
		b.StartTimer()
		p.genBlock(p.account, bc, pool)
		b.StopTimer()
	}
}<|MERGE_RESOLUTION|>--- conflicted
+++ resolved
@@ -217,7 +217,6 @@
 	})
 
 }
-<<<<<<< HEAD
 */
 func envinit(t *testing.T) (*DPoS, []account.Account, []string) {
 	var accountList []account.Account
@@ -331,9 +330,6 @@
 		p.blockCache.Draw()
 	})
 }
-=======
->>>>>>> 89a5f995
-
 /*
 func TestRunReceiveBlock(t *testing.T) {
 	Convey("Test of Run (Receive Block)", t, func() {
@@ -508,7 +504,6 @@
 		mockPool.EXPECT().Flush().Return(nil).AnyTimes()
 		mockRouter.EXPECT().CancelDownload(Any(), Any()).Return(nil).AnyTimes()
 
-<<<<<<< HEAD
 		Convey("correct blocks", func() {
 			blk, msg := generateTestBlockMsg("id0", "SeckeyId0", 1, genesis.Head.Hash())
 			blkChan <- msg
@@ -712,8 +707,6 @@
 	benchTxCache(b, true)
 }
 
-<<<<<<< HEAD
-<<<<<<< HEAD
 /*
 func BenchmarkTxCachePara(b *testing.B) {
 	benchTxCachePara(b)
@@ -725,8 +718,6 @@
 	benchTxDb(b,false)
 }
 */
-=======
->>>>>>> 89a5f995
 func BenchmarkBlockHead(b *testing.B) { benchBlockHead(b) }
 func BenchmarkGenerateBlock(b *testing.B) {
 	benchGenerateBlock(b, 6000)
@@ -898,10 +889,6 @@
 }
 
 // 获取block性能测试
-<<<<<<< HEAD
-=======
-
->>>>>>> 89a5f995
 func benchGetBlock(b *testing.B, txCnt int, continuity bool) {
 	p, accountList, witnessList := envInit(b)
 	//生成block
@@ -966,7 +953,6 @@
 			b.StopTimer()
 		}
 
-<<<<<<< HEAD
 	}
 }
 
@@ -982,8 +968,6 @@
 		if j < 1000 {
 			txCache.Add(&_tx)
 		}
-=======
->>>>>>> 89a5f995
 	}
 	var wg sync.WaitGroup
 	wg.Add(2)
