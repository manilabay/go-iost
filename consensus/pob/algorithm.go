package pob

import (
	"errors"
	"time"

	"fmt"

	"github.com/iost-official/go-iost/account"
	"github.com/iost-official/go-iost/common"
	"github.com/iost-official/go-iost/consensus/verifier"
	"github.com/iost-official/go-iost/core/block"
	"github.com/iost-official/go-iost/core/blockcache"
	"github.com/iost-official/go-iost/core/tx"
	"github.com/iost-official/go-iost/core/txpool"
	"github.com/iost-official/go-iost/crypto"
	"github.com/iost-official/go-iost/db"
	"github.com/iost-official/go-iost/ilog"
	"github.com/iost-official/go-iost/vm"
)

var (
	errWitness     = errors.New("wrong witness")
	errSignature   = errors.New("wrong signature")
	errTxTooOld    = errors.New("tx too old")
	errTxDup       = errors.New("duplicate tx")
	errTxSignature = errors.New("tx wrong signature")
	errHeadHash    = errors.New("wrong head hash")
	txLimit        = 2000 //limit it to 2000
	txExecTime     = verifier.TxExecTimeLimit / 2
)

func generateBlock(account *account.Account, txPool txpool.TxPool, db db.MVCCDB) (*block.Block, error) {
	ilog.Info("generate Block start")
	limitTime := time.NewTimer(common.SlotLength / 3 * time.Second)
	txIter, head := txPool.TxIterator()
	topBlock := head.Block
	blk := block.Block{
		Head: &block.BlockHead{
			Version:    0,
			ParentHash: topBlock.HeadHash(),
			Number:     topBlock.Head.Number + 1,
			Witness:    account.ID,
			Time:       time.Now().Unix() / common.SlotLength,
		},
		Txs:      []*tx.Tx{},
		Receipts: []*tx.TxReceipt{},
	}
	db.Checkout(string(topBlock.HeadHash()))
	engine := vm.NewEngine(blk.Head, db)

	// call vote
	if blk.Head.Number%common.VoteInterval == 0 {
		ilog.Info("vote start")
		act := tx.NewAction("iost.vote", "Stat", fmt.Sprintf(`[]`))
		trx := tx.NewTx([]*tx.Action{&act}, nil, 100000000, 0, 0)

		trx, err := tx.SignTx(trx, staticProperty.account)
		if err != nil {
			ilog.Errorf("fail to signTx, err:%v", err)
		}
		receipt, err := engine.Exec(trx, txExecTime)
		if err != nil {
			ilog.Errorf("fail to exec trx, err:%v", err)
		}
		if receipt.Status.Code != tx.Success {
			ilog.Errorf("status code: %v", receipt.Status.Code)
		}
		blk.Txs = append(blk.Txs, trx)
		blk.Receipts = append(blk.Receipts, receipt)
	}
	t, ok := txIter.Next()
	delList := []*tx.Tx{}
L:
	for ok {
		select {
		case <-limitTime.C:
			ilog.Info("time up")
			break L
		default:
			if !txPool.TxTimeOut(t) {
				if receipt, err := engine.Exec(t, txExecTime); err == nil {
					blk.Txs = append(blk.Txs, t)
					blk.Receipts = append(blk.Receipts, receipt)
				} else {
					ilog.Errorf("exec tx failed. err=%v, receipt=%v", err, receipt)
					delList = append(delList, t)
				}
			} else {
				delList = append(delList, t)
			}
			if len(blk.Txs) >= txLimit {
				break L
			}
			t, ok = txIter.Next()
		}
	}

	blk.Head.TxsHash = blk.CalculateTxsHash()
	blk.Head.MerkleHash = blk.CalculateMerkleHash()
	err := blk.CalculateHeadHash()
	if err != nil {
		return nil, err
	}
	blk.Sign = account.Sign(blk.HeadHash())
	db.Tag(string(blk.HeadHash()))

	metricsGeneratedBlockCount.Add(1, nil)
	metricsTxSize.Set(float64(len(blk.Txs)), nil)
	go txPool.DelTxList(delList)
	return &blk, nil
}

func verifyBasics(head *block.BlockHead, signature *crypto.Signature) error {

	signature.SetPubkey(account.GetPubkeyByID(head.Witness))
	hash, err := head.Hash()
	if err != nil {
		return errHeadHash
	}
	if !signature.Verify(hash) {
		return errSignature
	}
	return nil
}

//nolint
func verifyBlock(blk *block.Block, parent *block.Block, lib *block.Block, txPool txpool.TxPool, db db.MVCCDB) error {
	err := verifier.VerifyBlockHead(blk, parent, lib)
	if err != nil {
		return err
	}

	if witnessOfSlot(blk.Head.Time) != blk.Head.Witness {
		ilog.Errorf("blk num: %v, time: %v, witness: %v, witness len: %v, witness list: %v",
			blk.Head.Number, blk.Head.Time, blk.Head.Witness, staticProperty.NumberOfWitnesses, staticProperty.WitnessList)
		return errWitness
	}

	// if it's vote block, check for votes
	if blk.Head.Number%common.VoteInterval == 0 {
		if len(blk.Txs) == 0 || len(blk.Txs[0].Actions) == 0 ||
			blk.Txs[0].Actions[0].Contract != "iost.vote" ||
			blk.Txs[0].Actions[0].ActionName != "Stat" ||
			blk.Txs[0].Actions[0].Data != "[]" {

			return errors.New("blk did not vote")
		}

		if blk.Receipts[0].Status.Code != tx.Success {
			return fmt.Errorf("vote was incorrect, status:%v", blk.Receipts[0].Status)
		}
	}
<<<<<<< HEAD
	for _, tx := range blk.Txs {
		exist := txPool.ExistTxs(tx.Hash(), parent)
		if exist == txpool.FoundChain {
=======

	// check txs
	for _, tx := range blk.Txs {
		exist, _ := txPool.ExistTxs(tx.Hash(), parent)
		switch exist {
		case txpool.FoundChain:
>>>>>>> ce2547b9
			return errTxDup
		case txpool.NotFound:
			err := tx.VerifySelf()
			if err != nil {
				return errTxSignature
			}
		case txpool.FoundPending:
		}
		if blk.Head.Time*common.SlotLength-tx.Time/1e9 > txpool.Expiration {
			return errTxTooOld
		}
	}
	return verifier.VerifyBlockWithVM(blk, db)
}

func updateWaterMark(node *blockcache.BlockCacheNode) {
	node.ConfirmUntil = staticProperty.Watermark[node.Witness]
	if node.Number >= staticProperty.Watermark[node.Witness] {
		staticProperty.Watermark[node.Witness] = node.Number + 1
	}
}

func updateLib(node *blockcache.BlockCacheNode, bc blockcache.BlockCache) {
	confirmedNode := calculateConfirm(node, bc.LinkedRoot())
	if confirmedNode != nil {
		bc.Flush(confirmedNode)
		metricsConfirmedLength.Set(float64(confirmedNode.Number+1), nil)
	}
}

func calculateConfirm(node *blockcache.BlockCacheNode, root *blockcache.BlockCacheNode) *blockcache.BlockCacheNode {
	confirmLimit := staticProperty.NumberOfWitnesses*2/3 + 1
	startNumber := node.Number
	var confirmNum int64
	confirmUntilMap := make(map[int64]int64, startNumber-root.Number)
	for node != root {
		if node.ConfirmUntil <= node.Number {
			confirmNum++
			confirmUntilMap[node.ConfirmUntil]++
		}
		if confirmNum >= confirmLimit {
			return node
		}
		confirmNum -= confirmUntilMap[node.Number]
		node = node.Parent
	}
	return nil
}<|MERGE_RESOLUTION|>--- conflicted
+++ resolved
@@ -151,18 +151,11 @@
 			return fmt.Errorf("vote was incorrect, status:%v", blk.Receipts[0].Status)
 		}
 	}
-<<<<<<< HEAD
+	// check txs
 	for _, tx := range blk.Txs {
 		exist := txPool.ExistTxs(tx.Hash(), parent)
-		if exist == txpool.FoundChain {
-=======
-
-	// check txs
-	for _, tx := range blk.Txs {
-		exist, _ := txPool.ExistTxs(tx.Hash(), parent)
 		switch exist {
 		case txpool.FoundChain:
->>>>>>> ce2547b9
 			return errTxDup
 		case txpool.NotFound:
 			err := tx.VerifySelf()
