--- conflicted
+++ resolved
@@ -292,11 +292,7 @@
 					if num < continuousNum-2 {
 						limitTime = time.Millisecond * 250
 					} else {
-<<<<<<< HEAD
-						limitTime = time.Millisecond * 100
-=======
 						limitTime = time.Millisecond * 40
->>>>>>> 74414905
 					}
 					blk, err := generateBlock(p.account, p.txPool, p.produceDB, limitTime)
 					ilog.Infof("Gen block - @%v id:%v..., num:%v, t:%v, txs:%v, confirmed:%v, et:%v",
