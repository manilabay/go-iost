package pob

import (
	"bytes"
	"errors"
	"fmt"
	"sync"
	"time"

	"github.com/gogo/protobuf/proto"

	"github.com/iost-official/Go-IOS-Protocol/account"
	"github.com/iost-official/Go-IOS-Protocol/common"
	"github.com/iost-official/Go-IOS-Protocol/consensus/synchronizer"
	"github.com/iost-official/Go-IOS-Protocol/core/block"
	"github.com/iost-official/Go-IOS-Protocol/core/blockcache"
	"github.com/iost-official/Go-IOS-Protocol/core/global"
	"github.com/iost-official/Go-IOS-Protocol/core/message"
	"github.com/iost-official/Go-IOS-Protocol/core/txpool"
	"github.com/iost-official/Go-IOS-Protocol/db"
	"github.com/iost-official/Go-IOS-Protocol/ilog"
	"github.com/iost-official/Go-IOS-Protocol/metrics"
	"github.com/iost-official/Go-IOS-Protocol/p2p"
	"github.com/iost-official/Go-IOS-Protocol/vm"
)

var (
	metricsGeneratedBlockCount = metrics.NewCounter("iost_pob_generated_block", nil)
	metricsConfirmedLength     = metrics.NewGauge("iost_pob_confirmed_length", nil)
	metricsTxSize              = metrics.NewGauge("iost_block_tx_size", nil)
	metricsMode                = metrics.NewGauge("iost_node_mode", nil)
	metricsTPS                 = metrics.NewGauge("iost_tps", nil)
)

var (
	errSingle     = errors.New("single block")
	errDuplicate  = errors.New("duplicate block")
	errTxHash     = errors.New("wrong txs hash")
	errMerkleHash = errors.New("wrong tx receipt merkle hash")
)

var blockReqTimeout = 3 * time.Second

type verifyBlockMessage struct {
	blk     *block.Block
	gen     bool
	p2pType p2p.MessageType
}

//PoB is a struct that handles the consensus logic.
type PoB struct {
	account         *account.Account
	baseVariable    global.BaseVariable
	blockChain      block.Chain
	blockCache      blockcache.BlockCache
	txPool          txpool.TxPool
	p2pService      p2p.Service
	synchronizer    synchronizer.Synchronizer
	verifyDB        db.MVCCDB
	produceDB       db.MVCCDB
	blockReqMap     *sync.Map
	exitSignal      chan struct{}
	chRecvBlock     chan p2p.IncomingMessage
	chRecvBlockHash chan p2p.IncomingMessage
	chQueryBlock    chan p2p.IncomingMessage
	chVerifyBlock   chan *verifyBlockMessage
	//chGenBlock      chan *block.Block
}

// NewPoB init a new PoB.
func NewPoB(account *account.Account, baseVariable global.BaseVariable, blockCache blockcache.BlockCache, txPool txpool.TxPool, p2pService p2p.Service, synchronizer synchronizer.Synchronizer, witnessList []string) *PoB {
	p := PoB{
		account:         account,
		baseVariable:    baseVariable,
		blockChain:      baseVariable.BlockChain(),
		blockCache:      blockCache,
		txPool:          txPool,
		p2pService:      p2pService,
		synchronizer:    synchronizer,
		verifyDB:        baseVariable.StateDB(),
		produceDB:       baseVariable.StateDB().Fork(),
		blockReqMap:     new(sync.Map),
		exitSignal:      make(chan struct{}),
		chRecvBlock:     p2pService.Register("consensus channel", p2p.NewBlock, p2p.SyncBlockResponse),
		chRecvBlockHash: p2pService.Register("consensus block head", p2p.NewBlockHash),
		chQueryBlock:    p2pService.Register("consensus query block", p2p.NewBlockRequest),
		chVerifyBlock:   make(chan *verifyBlockMessage, 10),
		//chGenBlock:      make(chan *block.Block, 10),
	}
	staticProperty = newStaticProperty(p.account, witnessList)
	return &p
}

//Start make the PoB run.
func (p *PoB) Start() error {
	go p.messageLoop()
	go p.blockLoop()
	go p.verifyLoop()
	go p.scheduleLoop()
	return nil
}

//Stop make the PoB stop.
func (p *PoB) Stop() {
	close(p.exitSignal)
}

func (p *PoB) messageLoop() {
	for {
		if p.baseVariable.Mode() != global.ModeInit {
			break
		}
		time.Sleep(time.Second)
	}
	for {
		select {
		case incomingMessage, ok := <-p.chRecvBlockHash:
			if !ok {
				ilog.Infof("chRecvBlockHash has closed")
				return
			}
			if p.baseVariable.Mode() == global.ModeNormal {
				var blkHash message.BlockHash
				err := proto.Unmarshal(incomingMessage.Data(), &blkHash)
				if err != nil {
					continue
				}
				go p.handleRecvBlockHash(&blkHash, incomingMessage.From())
			}
		case incomingMessage, ok := <-p.chQueryBlock:
			if !ok {
				ilog.Infof("chQueryBlock has closed")
				return
			}
			if p.baseVariable.Mode() == global.ModeNormal {
				var rh message.RequestBlock
				err := rh.Decode(incomingMessage.Data())
				if err != nil {
					continue
				}
				go p.handleBlockQuery(&rh, incomingMessage.From())
			}
		case <-p.exitSignal:
			return
		}
	}
}

func (p *PoB) handleRecvBlockHash(blkHash *message.BlockHash, peerID p2p.PeerID) {
	_, ok := p.blockReqMap.Load(string(blkHash.Hash))
	if ok {
		ilog.Info("block in block request map, block number: ", blkHash.Height)
		return
	}
	_, err := p.blockCache.Find(blkHash.Hash)
	if err == nil {
		ilog.Info("duplicate block, block number: ", blkHash.Height)
		return
	}
	blkReq := &message.RequestBlock{
		BlockHash: blkHash.Hash,
	}
	bytes, err := proto.Marshal(blkReq)
	if err != nil {
<<<<<<< HEAD
		ilog.Errorf("fail to verify blocks, %v", err)
=======
		ilog.Debugf("fail to Marshal requestblock, %v", err)
>>>>>>> 9e2d25b3
		return
	}
	p.blockReqMap.Store(string(blkHash.Hash), time.AfterFunc(blockReqTimeout, func() {
		p.blockReqMap.Delete(string(blkHash.Hash))
	}))
	p.p2pService.SendToPeer(peerID, bytes, p2p.NewBlockRequest, p2p.UrgentMessage)
}

func (p *PoB) handleBlockQuery(rh *message.RequestBlock, peerID p2p.PeerID) {
	var b []byte
	var err error
	node, err := p.blockCache.Find(rh.BlockHash)
	if err == nil {
		b, err = node.Block.Encode()
		if err != nil {
			ilog.Errorf("fail to encode block: %v, err=%v", rh.BlockNumber, err)
			return
		}
		p.p2pService.SendToPeer(peerID, b, p2p.NewBlock, p2p.UrgentMessage)
		return
	}
<<<<<<< HEAD
	ilog.Warnf("failed to get block from blockcache. err=%v", err)
=======
	ilog.Infof("failed to get block from blockcache. err=%v, try from blockchain", err)
>>>>>>> 9e2d25b3
	b, err = p.blockChain.GetBlockByteByHash(rh.BlockHash)
	if err != nil {
		ilog.Warnf("failed to get block from blockchain. err=%v", err)
		return
	}
	p.p2pService.SendToPeer(peerID, b, p2p.NewBlock, p2p.UrgentMessage)
}

func (p *PoB) handleGenesisBlock(blk *block.Block) error {
	if p.baseVariable.Mode() == global.ModeInit && p.baseVariable.BlockChain().Length() == 0 && common.Base58Encode(blk.HeadHash()) == p.baseVariable.Config().Genesis.GenesisHash {
		if !bytes.Equal(blk.CalculateTxsHash(), blk.Head.TxsHash) {
			return errTxHash
		}
		if !bytes.Equal(blk.CalculateMerkleHash(), blk.Head.MerkleHash) {
			return errMerkleHash
		}
		p.blockCache.AddGenesis(blk)
		err := p.blockChain.Push(blk)
		if err != nil {
			return fmt.Errorf("push block in blockChain failed, err: %v", err)
		}
		engine := vm.NewEngine(blk.Head, p.verifyDB)
		txr, err := engine.Exec(blk.Txs[0])
		if err != nil {
			return fmt.Errorf("exec tx failed, err: %v", err)
		}
		if !bytes.Equal(blk.Receipts[0].Encode(), txr.Encode()) {
			return fmt.Errorf("wrong tx receipt")
		}
		p.verifyDB.Tag(string(blk.HeadHash()))
		err = p.verifyDB.Flush(string(blk.HeadHash()))
		if err != nil {
			return fmt.Errorf("flush stateDB failed, err:%v", err)
		}
		err = p.baseVariable.TxDB().Push(blk.Txs, blk.Receipts)
		if err != nil {
			return fmt.Errorf("push tx and txr into TxDB failed, err:%v", err)
		}
		return nil
	}
	return fmt.Errorf("not genesis block")
}

<<<<<<< HEAD
func (p *PoB) calculateTPS() float64 {
	cnt := 0
	n := 0
	if p.blockCache.Head() == nil {
		return 0
	}
	l := p.blockChain.Length()
	for i := int64(0); i < 10; i++ {
		blk, err := p.blockChain.GetBlockByNumber(l - i - 1)
		if err != nil {
			ilog.Error("get block by Number failed, ", i)
			break
		}
		cnt += len(blk.Txs)
		n++
	}
	if n == 0 {
		return 0
	}
	return float64(cnt / (n * 3))
}

func (p *PoB) blockLoop() {
	//ilog.Infof("start blockloop")
	for {
		select {
		case incomingMessage, ok := <-p.chRecvBlock:
			metricsTPS.Set(float64(p.calculateTPS()), nil)
			if !ok {
				ilog.Infof("chRecvBlock has closed")
				return
			}
			var blk block.Block
			err := blk.Decode(incomingMessage.Data())
			if err != nil {
				ilog.Error("fail to decode block")
=======
func (p *PoB) broadcastBlockHash(blk *block.Block) {
	blkHash := &message.BlockHash{
		Height: blk.Head.Number,
		Hash:   blk.HeadHash(),
	}
	b, err := proto.Marshal(blkHash)
	if err != nil {
		ilog.Error("fail to encode block hash")
	} else {
		if p.baseVariable.Mode() == global.ModeNormal {
			p.p2pService.Broadcast(b, p2p.NewBlockHash, p2p.UrgentMessage)
		}
	}
}

func (p *PoB) verifyLoop() {
	for {
		select {
		case vbm := <-p.chVerifyBlock:
			ilog.Debugf("verify block chan size:%v", len(p.chVerifyBlock))
			blk := vbm.blk
			if vbm.gen {
				ilog.Info("block from myself, block number: ", blk.Head.Number)
				err := p.handleRecvBlock(blk)
				if err != nil {
					ilog.Debugf("received new block error, err:%v", err)
					continue
				}
				go p.synchronizer.CheckGenBlock(blk.HeadHash())
>>>>>>> 9e2d25b3
				continue
			}
			if vbm.p2pType == p2p.NewBlock {
				if p.baseVariable.Mode() == global.ModeInit {
					continue
				}
				ilog.Info("received new block, block number: ", blk.Head.Number)
				timer, ok := p.blockReqMap.Load(string(blk.HeadHash()))
				if ok {
					t, ok := timer.(*time.Timer)
					if ok {
						t.Stop()
					}
				} else {
					p.blockReqMap.Store(string(blk.HeadHash()), nil)
				}
				err := p.handleRecvBlock(blk)
				p.broadcastBlockHash(blk) // can use go
				p.blockReqMap.Delete(string(blk.HeadHash()))
				if err != nil && err != errSingle {
					ilog.Errorf("received new block error, err:%v", err)
					continue
				}
				if err == errSingle {
					go p.synchronizer.CheckSync()
				}
			}
			if vbm.p2pType == p2p.SyncBlockResponse {
				ilog.Info("received sync block, block number: ", blk.Head.Number)
				if blk.Head.Number == 0 {
					err := p.handleGenesisBlock(blk)
					if err != nil {
						ilog.Debugf("received genesis block error, err:%v", err)
					}
					continue
				} else {
					if p.baseVariable.Mode() == global.ModeInit {
						continue
					}
					err := p.handleRecvBlock(blk)
					if err != nil && err != errSingle && err != errDuplicate {
						ilog.Debugf("received sync block error, err:%v", err)
						continue
					}
					go p.synchronizer.OnBlockConfirmed(string(blk.HeadHash()))
				}
			}
			go p.synchronizer.CheckSyncProcess()
<<<<<<< HEAD
			p.blockCache.Draw()
		case blk, ok := <-p.chGenBlock:
			metricsTPS.Set(float64(p.calculateTPS()), nil)
=======
		case <-p.exitSignal:
			return
		}
	}
}

func (p *PoB) blockLoop() {
	ilog.Infof("start blockloop")
	for {
		select {
		case incomingMessage, ok := <-p.chRecvBlock:
>>>>>>> 9e2d25b3
			if !ok {
				ilog.Infof("chRecvBlock has closed")
				return
			}
<<<<<<< HEAD
			err := p.handleRecvBlock(blk)
			if err != nil {
				ilog.Errorf("received new block error, err:%v", err)
				continue
			}
			go p.synchronizer.CheckGenBlock(blk.HeadHash())
			p.blockCache.Draw()
=======
			ilog.Debugf("recv block chan size:%v", len(p.chRecvBlock))
			var blk block.Block
			err := blk.Decode(incomingMessage.Data())
			if err != nil {
				ilog.Error("fail to decode block")
				continue
			}
			ilog.Info("received block, block number: ", blk.Head.Number)
			go p.synchronizer.OnRecvBlock(string(blk.HeadHash()), incomingMessage.From())
			p.chVerifyBlock <- &verifyBlockMessage{blk: &blk, gen: false, p2pType: incomingMessage.Type()}
			/*
				case blk, ok := <-p.chGenBlock:
						if !ok {
							ilog.Infof("chGenBlock has closed")
							return
						}
						ilog.Info("block from myself, block number: ", blk.Head.Number)
						err := p.handleRecvBlock(blk)
						if err != nil {
							ilog.Debugf("received new block error, err:%v", err)
							continue
						}
						go p.synchronizer.CheckGenBlock(blk.HeadHash())
			*/
>>>>>>> 9e2d25b3
		case <-p.exitSignal:
			return
		}
	}
}

func (p *PoB) scheduleLoop() {
	nextSchedule := timeUntilNextSchedule(time.Now().UnixNano())
	ilog.Infof("nextSchedule: %.2f", time.Duration(nextSchedule).Seconds())
	for {
		select {
		case <-time.After(time.Duration(nextSchedule)):
<<<<<<< HEAD
=======
			ilog.Info(p.baseVariable.Mode())
>>>>>>> 9e2d25b3
			metricsMode.Set(float64(p.baseVariable.Mode()), nil)
			if witnessOfSec(time.Now().Unix()) == p.account.ID {
				if p.baseVariable.Mode() == global.ModeNormal {
					ilog.Debug("the number of blockcache head: ", p.blockCache.Head().Number)
					p.txPool.Lock()
					blk, err := generateBlock(p.account, p.blockCache.Head().Block, p.txPool, p.produceDB)
					p.txPool.Lease()
					ilog.Debug("gen block:%v", blk.Head.Number)
					if err != nil {
						ilog.Error(err.Error())
						continue
					}
					ilog.Debugf("block tx num: %v", len(blk.Txs))
					p.chVerifyBlock <- &verifyBlockMessage{blk: blk, gen: true}
					//p.chGenBlock <- blk
					blkByte, err := blk.Encode()
					if err != nil {
						ilog.Error(err.Error())
						continue
					}
					go p.p2pService.Broadcast(blkByte, p2p.NewBlock, p2p.UrgentMessage)
				}
			}
			nextSchedule = timeUntilNextSchedule(time.Now().UnixNano())
			ilog.Infof("nextSchedule: %.2f", time.Duration(nextSchedule).Seconds())
		case <-p.exitSignal:
			return
		}
	}
}

func (p *PoB) handleRecvBlock(blk *block.Block) error {
	_, err := p.blockCache.Find(blk.HeadHash())
	if err == nil {
		return errDuplicate
	}
	err = verifyBasics(blk.Head, blk.Sign)
	if err != nil {
		return err
	}
	parent, err := p.blockCache.Find(blk.Head.ParentHash)
	p.blockCache.Add(blk)
	if err == nil && parent.Type == blockcache.Linked {
		ilog.Error("linked")
		return p.addExistingBlock(blk, parent.Block)
	}
	return errSingle
}

func (p *PoB) addExistingBlock(blk *block.Block, parentBlock *block.Block) error {
	node, _ := p.blockCache.Find(blk.HeadHash())
	ok := p.verifyDB.Checkout(string(blk.HeadHash()))
	if !ok {
		p.verifyDB.Checkout(string(blk.Head.ParentHash))
		err := verifyBlock(blk, parentBlock, p.blockCache.LinkedRoot().Block, p.txPool, p.verifyDB)
		if err != nil {
			p.blockCache.Del(node)
			ilog.Error(p.blockCache.Head().Number)
			ilog.Error(common.Base58Encode(p.blockCache.Head().Block.HeadHash()))
			ilog.Error(err.Error())
			return err
		}
		p.verifyDB.Tag(string(blk.HeadHash()))
	}
	if node.Number > p.blockCache.Head().Number {
		p.txPool.AddLinkedNode(node, node)
	} else {
		p.txPool.AddLinkedNode(node, p.blockCache.Head())
	}
	p.blockCache.Link(node)
	p.updateInfo(node)
	for child := range node.Children {
		p.addExistingBlock(child.Block, node.Block)
	}
	return nil
}

func (p *PoB) updateInfo(node *blockcache.BlockCacheNode) {
	updateWaterMark(node)
	updateLib(node, p.blockCache)
}<|MERGE_RESOLUTION|>--- conflicted
+++ resolved
@@ -99,12 +99,6 @@
 	go p.scheduleLoop()
 	return nil
 }
-
-//Stop make the PoB stop.
-func (p *PoB) Stop() {
-	close(p.exitSignal)
-}
-
 func (p *PoB) messageLoop() {
 	for {
 		if p.baseVariable.Mode() != global.ModeInit {
@@ -162,11 +156,7 @@
 	}
 	bytes, err := proto.Marshal(blkReq)
 	if err != nil {
-<<<<<<< HEAD
-		ilog.Errorf("fail to verify blocks, %v", err)
-=======
 		ilog.Debugf("fail to Marshal requestblock, %v", err)
->>>>>>> 9e2d25b3
 		return
 	}
 	p.blockReqMap.Store(string(blkHash.Hash), time.AfterFunc(blockReqTimeout, func() {
@@ -188,11 +178,7 @@
 		p.p2pService.SendToPeer(peerID, b, p2p.NewBlock, p2p.UrgentMessage)
 		return
 	}
-<<<<<<< HEAD
-	ilog.Warnf("failed to get block from blockcache. err=%v", err)
-=======
 	ilog.Infof("failed to get block from blockcache. err=%v, try from blockchain", err)
->>>>>>> 9e2d25b3
 	b, err = p.blockChain.GetBlockByteByHash(rh.BlockHash)
 	if err != nil {
 		ilog.Warnf("failed to get block from blockchain. err=%v", err)
@@ -236,7 +222,6 @@
 	return fmt.Errorf("not genesis block")
 }
 
-<<<<<<< HEAD
 func (p *PoB) calculateTPS() float64 {
 	cnt := 0
 	n := 0
@@ -259,21 +244,6 @@
 	return float64(cnt / (n * 3))
 }
 
-func (p *PoB) blockLoop() {
-	//ilog.Infof("start blockloop")
-	for {
-		select {
-		case incomingMessage, ok := <-p.chRecvBlock:
-			metricsTPS.Set(float64(p.calculateTPS()), nil)
-			if !ok {
-				ilog.Infof("chRecvBlock has closed")
-				return
-			}
-			var blk block.Block
-			err := blk.Decode(incomingMessage.Data())
-			if err != nil {
-				ilog.Error("fail to decode block")
-=======
 func (p *PoB) broadcastBlockHash(blk *block.Block) {
 	blkHash := &message.BlockHash{
 		Height: blk.Head.Number,
@@ -293,6 +263,7 @@
 	for {
 		select {
 		case vbm := <-p.chVerifyBlock:
+			metricsTPS.Set(p.calculateTPS(), nil)
 			ilog.Debugf("verify block chan size:%v", len(p.chVerifyBlock))
 			blk := vbm.blk
 			if vbm.gen {
@@ -303,7 +274,6 @@
 					continue
 				}
 				go p.synchronizer.CheckGenBlock(blk.HeadHash())
->>>>>>> 9e2d25b3
 				continue
 			}
 			if vbm.p2pType == p2p.NewBlock {
@@ -324,7 +294,7 @@
 				p.broadcastBlockHash(blk) // can use go
 				p.blockReqMap.Delete(string(blk.HeadHash()))
 				if err != nil && err != errSingle {
-					ilog.Errorf("received new block error, err:%v", err)
+					ilog.Debugf("received new block error, err:%v", err)
 					continue
 				}
 				if err == errSingle {
@@ -352,11 +322,6 @@
 				}
 			}
 			go p.synchronizer.CheckSyncProcess()
-<<<<<<< HEAD
-			p.blockCache.Draw()
-		case blk, ok := <-p.chGenBlock:
-			metricsTPS.Set(float64(p.calculateTPS()), nil)
-=======
 		case <-p.exitSignal:
 			return
 		}
@@ -368,20 +333,10 @@
 	for {
 		select {
 		case incomingMessage, ok := <-p.chRecvBlock:
->>>>>>> 9e2d25b3
 			if !ok {
 				ilog.Infof("chRecvBlock has closed")
 				return
 			}
-<<<<<<< HEAD
-			err := p.handleRecvBlock(blk)
-			if err != nil {
-				ilog.Errorf("received new block error, err:%v", err)
-				continue
-			}
-			go p.synchronizer.CheckGenBlock(blk.HeadHash())
-			p.blockCache.Draw()
-=======
 			ilog.Debugf("recv block chan size:%v", len(p.chRecvBlock))
 			var blk block.Block
 			err := blk.Decode(incomingMessage.Data())
@@ -392,21 +347,6 @@
 			ilog.Info("received block, block number: ", blk.Head.Number)
 			go p.synchronizer.OnRecvBlock(string(blk.HeadHash()), incomingMessage.From())
 			p.chVerifyBlock <- &verifyBlockMessage{blk: &blk, gen: false, p2pType: incomingMessage.Type()}
-			/*
-				case blk, ok := <-p.chGenBlock:
-						if !ok {
-							ilog.Infof("chGenBlock has closed")
-							return
-						}
-						ilog.Info("block from myself, block number: ", blk.Head.Number)
-						err := p.handleRecvBlock(blk)
-						if err != nil {
-							ilog.Debugf("received new block error, err:%v", err)
-							continue
-						}
-						go p.synchronizer.CheckGenBlock(blk.HeadHash())
-			*/
->>>>>>> 9e2d25b3
 		case <-p.exitSignal:
 			return
 		}
@@ -419,25 +359,18 @@
 	for {
 		select {
 		case <-time.After(time.Duration(nextSchedule)):
-<<<<<<< HEAD
-=======
 			ilog.Info(p.baseVariable.Mode())
->>>>>>> 9e2d25b3
 			metricsMode.Set(float64(p.baseVariable.Mode()), nil)
 			if witnessOfSec(time.Now().Unix()) == p.account.ID {
 				if p.baseVariable.Mode() == global.ModeNormal {
-					ilog.Debug("the number of blockcache head: ", p.blockCache.Head().Number)
-					p.txPool.Lock()
 					blk, err := generateBlock(p.account, p.blockCache.Head().Block, p.txPool, p.produceDB)
-					p.txPool.Lease()
-					ilog.Debug("gen block:%v", blk.Head.Number)
+					ilog.Infof("gen block:%v", blk.Head.Number)
 					if err != nil {
 						ilog.Error(err.Error())
 						continue
 					}
 					ilog.Debugf("block tx num: %v", len(blk.Txs))
 					p.chVerifyBlock <- &verifyBlockMessage{blk: blk, gen: true}
-					//p.chGenBlock <- blk
 					blkByte, err := blk.Encode()
 					if err != nil {
 						ilog.Error(err.Error())
@@ -466,7 +399,6 @@
 	parent, err := p.blockCache.Find(blk.Head.ParentHash)
 	p.blockCache.Add(blk)
 	if err == nil && parent.Type == blockcache.Linked {
-		ilog.Error("linked")
 		return p.addExistingBlock(blk, parent.Block)
 	}
 	return errSingle
@@ -480,18 +412,19 @@
 		err := verifyBlock(blk, parentBlock, p.blockCache.LinkedRoot().Block, p.txPool, p.verifyDB)
 		if err != nil {
 			p.blockCache.Del(node)
-			ilog.Error(p.blockCache.Head().Number)
-			ilog.Error(common.Base58Encode(p.blockCache.Head().Block.HeadHash()))
 			ilog.Error(err.Error())
 			return err
 		}
 		p.verifyDB.Tag(string(blk.HeadHash()))
 	}
-	if node.Number > p.blockCache.Head().Number {
+
+	h := p.blockCache.Head()
+	if node.Number > h.Number {
 		p.txPool.AddLinkedNode(node, node)
 	} else {
-		p.txPool.AddLinkedNode(node, p.blockCache.Head())
-	}
+		p.txPool.AddLinkedNode(node, h)
+	}
+
 	p.blockCache.Link(node)
 	p.updateInfo(node)
 	for child := range node.Children {
