package pob

import (
	"errors"
	"fmt"
	"time"

	"github.com/iost-official/Go-IOS-Protocol/account"
<<<<<<< HEAD
	"github.com/iost-official/Go-IOS-Protocol/consensus/common"
=======
	"github.com/iost-official/Go-IOS-Protocol/common"
	"github.com/iost-official/Go-IOS-Protocol/consensus/synchronizer"
>>>>>>> 3c91293a
	"github.com/iost-official/Go-IOS-Protocol/core/global"
	"github.com/iost-official/Go-IOS-Protocol/core/new_block"
	"github.com/iost-official/Go-IOS-Protocol/core/new_blockcache"
	"github.com/iost-official/Go-IOS-Protocol/core/new_txpool"
	"github.com/iost-official/Go-IOS-Protocol/db"
<<<<<<< HEAD
=======
	"github.com/iost-official/Go-IOS-Protocol/log"
>>>>>>> 3c91293a
	"github.com/iost-official/Go-IOS-Protocol/p2p"
	"github.com/prometheus/client_golang/prometheus"
)

var (
	generatedBlockCount = prometheus.NewCounter(
		prometheus.CounterOpts{
			Name: "generated_block_count",
			Help: "Count of generated block by current node",
		},
	)
	receivedBlockCount = prometheus.NewCounter(
		prometheus.CounterOpts{
			Name: "received_block_count",
			Help: "Count of received block by current node",
		},
	)
	confirmedBlockchainLength = prometheus.NewGauge(
		prometheus.GaugeOpts{
			Name: "confirmed_blockchain_length",
			Help: "Length of confirmed blockchain on current node",
		},
	)
	txPoolSize = prometheus.NewGauge(
		prometheus.GaugeOpts{
			Name: "tx_poo_size",
			Help: "size of tx pool on current node",
		},
	)
)

func init() {
	prometheus.MustRegister(generatedBlockCount)
	prometheus.MustRegister(receivedBlockCount)
	prometheus.MustRegister(confirmedBlockchainLength)
	prometheus.MustRegister(txPoolSize)
}

type PoB struct {
	account      account.Account
	baseVariable global.BaseVariable
	blockChain   block.Chain
	blockCache   blockcache.BlockCache
	txPool       txpool.TxPool
	p2pService   p2p.Service
<<<<<<< HEAD
	synchronizer consensus_common.Synchronizer
	verifyDB     *db.MVCCDB
	produceDB    *db.MVCCDB
	exitSignal   chan struct{}
	chRecvBlock  chan p2p.IncomingMessage
	chGenBlock   chan *block.Block
}

func NewPoB(account account.Account, baseVariable global.BaseVariable, blockCache blockcache.BlockCache, txPool txpool.TxPool, p2pService p2p.Service, synchronizer consensus_common.Synchronizer, witnessList []string) *PoB {
=======
	synchronizer synchronizer.Synchronizer
	verifyDB     db.MVCCDB
	produceDB    db.MVCCDB

	exitSignal  chan struct{}
	chRecvBlock chan message.Message
	chGenBlock  chan *block.Block
}

func NewPoB(account account.Account, baseVariable global.BaseVariable, blockCache blockcache.BlockCache, txPool txpool.TxPool, p2pService p2p.Service, synchronizer synchronizer.Synchronizer, witnessList []string) (*PoB, error) {
	//TODO: change initialization based on new interfaces
>>>>>>> 3c91293a
	p := PoB{
		account:      account,
		baseVariable: baseVariable,
		blockChain:   baseVariable.BlockChain(),
		blockCache:   blockCache,
		txPool:       txPool,
		p2pService:   p2pService,
		synchronizer: synchronizer,
		verifyDB:     baseVariable.StateDB(),
		produceDB:    baseVariable.StateDB().Fork(),
		exitSignal:   make(chan struct{}),
		chRecvBlock:  p2pService.Register("consensus channel", p2p.NewBlockResponse, p2p.SyncBlockResponse),
		chGenBlock:   make(chan *block.Block, 10),
	}
	staticProperty = newStaticProperty(p.account, witnessList)
	return &p
}

func (p *PoB) Run() {
	p.synchronizer.Start()
	go p.blockLoop()
	go p.scheduleLoop()
}

func (p *PoB) Stop() {
	p.synchronizer.Stop()
	close(p.exitSignal)
	close(p.chRecvBlock)
	close(p.chGenBlock)
}

func (p *PoB) blockLoop() {
	for {
		select {
		case incomingMessage, ok := <-p.chRecvBlock:
			if !ok {
				fmt.Println("chRecvBlock has closed")
				return
			}
			var blk block.Block
			err := blk.Decode(incomingMessage.Data())
			if err != nil {
				fmt.Println(err)
				continue
			}
			err = p.handleRecvBlock(&blk)
			if err != nil {
				fmt.Println(err)
				continue
			}
			if incomingMessage.Type() == p2p.MessageType(p2p.SyncBlockResponse) {
				go p.synchronizer.OnRecvBlock(blk.HeadHash(), incomingMessage.From())
			}
		case blk, ok := <-p.chGenBlock:
			if !ok {
				fmt.Println("chGenBlock has closed")
				return
			}
			p.handleRecvBlock(blk)
		case <-p.exitSignal:
			fmt.Println("exitSignal")
			return
		}
	}
}

func (p *PoB) scheduleLoop() {
	var nextSchedule int64 = 0
	for {
		select {
		case <-time.After(time.Second * time.Duration(nextSchedule)):
			if witnessOfSec(time.Now().Unix()) == p.account.ID && p.baseVariable.Mode().Mode() == global.ModeNormal {
				blk, err := generateBlock(p.account, p.blockCache.Head().Block, p.txPool, p.produceDB)
				if err != nil {
					fmt.Println(err)
					fmt.Println("fail to generateBlock")
					continue
				}
				blkByte, err := blk.Encode()
				if err != nil {
					fmt.Println(err)
					continue
				}
				//msg := message.Message{ReqType: int32(ReqNewBlock), Body: bb}
				//go p.router.Broadcast(msg)
				p.chGenBlock <- blk
				go p.p2pService.Broadcast(blkByte, p2p.NewBlockResponse, p2p.UrgentMessage)
			}
			nextSchedule = timeUntilNextSchedule(time.Now().Unix())
		case <-p.exitSignal:
			return
		}
	}
}

func (p *PoB) handleRecvBlock(blk *block.Block) error {
	_, err := p.blockCache.Find(blk.HeadHash())
	if err == nil {
		return errors.New("duplicate block")
	}
	err = verifyBasics(blk)
	if err != nil {
		return errors.New("fail to verifyBasics")
	}
	parent, err := p.blockCache.Find(blk.Head.ParentHash)
	if err == nil && parent.Type == blockcache.Linked {
		return p.addNewBlock(blk, parent.Block) // only need to consider error from addNewBlock, not from addExistingblock
	} else {
		p.blockCache.Add(blk)
	}
	return nil
}

func (p *PoB) addNewBlock(blk *block.Block, parentBlock *block.Block) error {
	if blk.Head.Witness != p.account.ID {
		p.verifyDB.Checkout(string(blk.Head.ParentHash))
		err := verifyBlock(blk, parentBlock, p.blockCache.LinkedRoot().Block, p.txPool, p.verifyDB)
		if err != nil {
			return err
		}
		p.verifyDB.Tag(string(blk.HeadHash()))
	} else {
		p.verifyDB.Checkout(string(blk.HeadHash()))
	}
	node, _ := p.blockCache.Add(blk)
	p.updateInfo(node)
	p.addChildren(node)
	return nil
}

func (p *PoB) addExistingBlock(blk *block.Block, parentBlock *block.Block) {
	node, _ := p.blockCache.Find(blk.HeadHash())
	if blk.Head.Witness != p.account.ID {
		p.verifyDB.Checkout(string(blk.Head.ParentHash))
		err := verifyBlock(blk, parentBlock, p.blockCache.LinkedRoot().Block, p.txPool, p.verifyDB)
		if err != nil {
			p.blockCache.Del(node)
			fmt.Println(err)
		}
		p.verifyDB.Tag(string(blk.HeadHash()))
	} else {
		p.verifyDB.Checkout(string(blk.HeadHash()))
	}
	p.blockCache.Link(node)
	p.updateInfo(node)
	p.addChildren(node)
}

func (p *PoB) addChildren(node *blockcache.BlockCacheNode) {
	for child := range node.Children {
		p.addExistingBlock(child.Block, node.Block)
	}
}

func (p *PoB) updateInfo(node *blockcache.BlockCacheNode) {
	staticProperty.addSlot(node.Block.Head.Time)
	updateWaterMark(node)
	updatePendingWitness(node, p.verifyDB)
	updateLib(node, p.blockCache)
	p.txPool.AddLinkedNode(node, p.blockCache.Head())
}<|MERGE_RESOLUTION|>--- conflicted
+++ resolved
@@ -6,21 +6,12 @@
 	"time"
 
 	"github.com/iost-official/Go-IOS-Protocol/account"
-<<<<<<< HEAD
-	"github.com/iost-official/Go-IOS-Protocol/consensus/common"
-=======
-	"github.com/iost-official/Go-IOS-Protocol/common"
 	"github.com/iost-official/Go-IOS-Protocol/consensus/synchronizer"
->>>>>>> 3c91293a
 	"github.com/iost-official/Go-IOS-Protocol/core/global"
 	"github.com/iost-official/Go-IOS-Protocol/core/new_block"
 	"github.com/iost-official/Go-IOS-Protocol/core/new_blockcache"
 	"github.com/iost-official/Go-IOS-Protocol/core/new_txpool"
 	"github.com/iost-official/Go-IOS-Protocol/db"
-<<<<<<< HEAD
-=======
-	"github.com/iost-official/Go-IOS-Protocol/log"
->>>>>>> 3c91293a
 	"github.com/iost-official/Go-IOS-Protocol/p2p"
 	"github.com/prometheus/client_golang/prometheus"
 )
@@ -66,29 +57,15 @@
 	blockCache   blockcache.BlockCache
 	txPool       txpool.TxPool
 	p2pService   p2p.Service
-<<<<<<< HEAD
-	synchronizer consensus_common.Synchronizer
-	verifyDB     *db.MVCCDB
-	produceDB    *db.MVCCDB
+	synchronizer synchronizer.Synchronizer
+	verifyDB     db.MVCCDB
+	produceDB    db.MVCCDB
 	exitSignal   chan struct{}
 	chRecvBlock  chan p2p.IncomingMessage
 	chGenBlock   chan *block.Block
 }
 
-func NewPoB(account account.Account, baseVariable global.BaseVariable, blockCache blockcache.BlockCache, txPool txpool.TxPool, p2pService p2p.Service, synchronizer consensus_common.Synchronizer, witnessList []string) *PoB {
-=======
-	synchronizer synchronizer.Synchronizer
-	verifyDB     db.MVCCDB
-	produceDB    db.MVCCDB
-
-	exitSignal  chan struct{}
-	chRecvBlock chan message.Message
-	chGenBlock  chan *block.Block
-}
-
-func NewPoB(account account.Account, baseVariable global.BaseVariable, blockCache blockcache.BlockCache, txPool txpool.TxPool, p2pService p2p.Service, synchronizer synchronizer.Synchronizer, witnessList []string) (*PoB, error) {
-	//TODO: change initialization based on new interfaces
->>>>>>> 3c91293a
+func NewPoB(account account.Account, baseVariable global.BaseVariable, blockCache blockcache.BlockCache, txPool txpool.TxPool, p2pService p2p.Service, synchronizer synchronizer.Synchronizer, witnessList []string) *PoB {
 	p := PoB{
 		account:      account,
 		baseVariable: baseVariable,
@@ -140,7 +117,7 @@
 				continue
 			}
 			if incomingMessage.Type() == p2p.MessageType(p2p.SyncBlockResponse) {
-				go p.synchronizer.OnRecvBlock(blk.HeadHash(), incomingMessage.From())
+				//go p.synchronizer.OnRecvBlock(blk.HeadHash(), incomingMessage.From())
 			}
 		case blk, ok := <-p.chGenBlock:
 			if !ok {
@@ -213,7 +190,7 @@
 	} else {
 		p.verifyDB.Checkout(string(blk.HeadHash()))
 	}
-	node, _ := p.blockCache.Add(blk)
+	node := p.blockCache.Add(blk)
 	p.updateInfo(node)
 	p.addChildren(node)
 	return nil
@@ -244,8 +221,7 @@
 }
 
 func (p *PoB) updateInfo(node *blockcache.BlockCacheNode) {
-	staticProperty.addSlot(node.Block.Head.Time)
-	updateWaterMark(node)
+	updateStaticProperty(node)
 	updatePendingWitness(node, p.verifyDB)
 	updateLib(node, p.blockCache)
 	p.txPool.AddLinkedNode(node, p.blockCache.Head())
