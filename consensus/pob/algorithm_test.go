--- conflicted
+++ resolved
@@ -300,13 +300,8 @@
 			//err := verifyBasics(blk.Head, blk.Sign)
 			//convey.So(err, convey.ShouldEqual, errWitness)
 
-<<<<<<< HEAD
-			blk.Head.Witness = account1.ID
+			blk.Head.Witness = account1.ReadablePubkey()
 			hash := blk.HeadHash()
-=======
-			blk.Head.Witness = account1.ReadablePubkey()
-			hash, _ := blk.Head.Hash()
->>>>>>> bb54de62
 			blk.Sign = account0.Sign(hash)
 			err := verifyBasics(blk, blk.Sign)
 			convey.So(err, convey.ShouldEqual, errSignature)
