--- conflicted
+++ resolved
@@ -174,12 +174,8 @@
 		ParentHash: nil,
 		Number:     0,
 		Witness:    acc.ID,
-<<<<<<< HEAD
-		Time:       t.Slot,
+		Time:       t.UnixNano(),
 		GasUsage:   0,
-=======
-		Time:       t.UnixNano(),
->>>>>>> 350fc269
 	}
 	v := verifier.Verifier{}
 	txr, err := v.Exec(&blockHead, db, trx, GenesisTxExecTime)
