--- conflicted
+++ resolved
@@ -124,11 +124,7 @@
 	acts = append(acts, tx.NewAction("iost.system", "InitSetCode", fmt.Sprintf(`["%v", "%v"]`, "iost.base", code.B64Encode())))
 
 	for _, v := range witnessInfo {
-<<<<<<< HEAD
-		acts = append(acts, tx.NewAction("iost.vote_producer", "InitProducer", fmt.Sprintf(`["%v"]`, v.ID)))
-=======
 		acts = append(acts, tx.NewAction("iost.vote_producer", "InitProducer", fmt.Sprintf(`["%v", "%v"]`, v.ID, v.Active)))
->>>>>>> 299185cc
 	}
 	acts = append(acts, tx.NewAction("iost.vote_producer", "InitAdmin", fmt.Sprintf(`["%v"]`, adminInfo.ID)))
 
