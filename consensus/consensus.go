package new_consensus

import (
	"sync"

	"github.com/iost-official/Go-IOS-Protocol/consensus/pob"
	"github.com/iost-official/Go-IOS-Protocol/core/global"
	"github.com/iost-official/Go-IOS-Protocol/core/new_blockcache"
	"github.com/iost-official/Go-IOS-Protocol/p2p"
	"github.com/iost-official/Go-IOS-Protocol/account"
	"github.com/iost-official/Go-IOS-Protocol/consensus/common"
	"github.com/iost-official/Go-IOS-Protocol/core/new_txpool"
)

type Consensus interface {
	Run()
	Stop()
}

const (
	CONSENSUS_POB = "pob"
)

var Cons Consensus

var once sync.Once

<<<<<<< HEAD
func ConsensusFactory(consensusType string, account account.Account, baseVariable global.BaseVariable, blkcache blockcache.BlockCache, txPool txpool.TxPool, service p2p.Service, synchronizer consensus_common.Synchronizer, witnessList []string) (Consensus, error) {
=======
func ConsensusFactory(consensusType string, acc account.Account, txPool txpool.TxPool, baseVariable global.BaseVariable, blkcache blockcache.BlockCache, p2pserv p2p.Service, sy consensus_common.Synchronizer, witnessList []string) (Consensus, error) {
>>>>>>> 3b88e643

	if consensusType == "" {
		consensusType = CONSENSUS_POB
	}

	var err error

	switch consensusType {
	case CONSENSUS_POB:
		if Cons == nil {
			once.Do(func() {
<<<<<<< HEAD
				Cons, err = pob.NewPoB(account, baseVariable, blkcache, txPool, service, synchronizer, witnessList)
=======
				Cons, err = pob.NewPoB(acc, baseVariable, blkcache, txPool, p2pserv, sy, witnessList)
>>>>>>> 3b88e643
			})
		}
	}
	return Cons, err
}<|MERGE_RESOLUTION|>--- conflicted
+++ resolved
@@ -25,12 +25,7 @@
 
 var once sync.Once
 
-<<<<<<< HEAD
 func ConsensusFactory(consensusType string, account account.Account, baseVariable global.BaseVariable, blkcache blockcache.BlockCache, txPool txpool.TxPool, service p2p.Service, synchronizer consensus_common.Synchronizer, witnessList []string) (Consensus, error) {
-=======
-func ConsensusFactory(consensusType string, acc account.Account, txPool txpool.TxPool, baseVariable global.BaseVariable, blkcache blockcache.BlockCache, p2pserv p2p.Service, sy consensus_common.Synchronizer, witnessList []string) (Consensus, error) {
->>>>>>> 3b88e643
-
 	if consensusType == "" {
 		consensusType = CONSENSUS_POB
 	}
@@ -41,11 +36,7 @@
 	case CONSENSUS_POB:
 		if Cons == nil {
 			once.Do(func() {
-<<<<<<< HEAD
 				Cons, err = pob.NewPoB(account, baseVariable, blkcache, txPool, service, synchronizer, witnessList)
-=======
-				Cons, err = pob.NewPoB(acc, baseVariable, blkcache, txPool, p2pserv, sy, witnessList)
->>>>>>> 3b88e643
 			})
 		}
 	}
