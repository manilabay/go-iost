package pob2

import (
	"bytes"
	"encoding/binary"

	. "github.com/iost-official/prototype/account"
	. "github.com/iost-official/prototype/consensus/common"
	. "github.com/iost-official/prototype/core/tx"
	. "github.com/iost-official/prototype/network"

	"errors"
	"fmt"
	"time"

	"github.com/iost-official/prototype/common"
	"github.com/iost-official/prototype/core/block"
	"github.com/iost-official/prototype/core/blockcache"
	"github.com/iost-official/prototype/core/message"

	"github.com/iost-official/prototype/core/state"
	"github.com/iost-official/prototype/core/txpool"
	"github.com/iost-official/prototype/log"
	"github.com/iost-official/prototype/verifier"
	"github.com/iost-official/prototype/vm"
	"github.com/iost-official/prototype/vm/lua"
	"github.com/prometheus/client_golang/prometheus"
)

var (
	generatedBlockCount = prometheus.NewCounter(
		prometheus.CounterOpts{
			Name: "generated_block_count",
			Help: "Count of generated block by current node",
		},
	)
	receivedBlockCount = prometheus.NewCounter(
		prometheus.CounterOpts{
			Name: "received_block_count",
			Help: "Count of received block by current node",
		},
	)
	confirmedBlockchainLength = prometheus.NewGauge(
		prometheus.GaugeOpts{
			Name: "confirmed_blockchain_length",
			Help: "Length of confirmed blockchain on current node",
		},
	)
)

func init() {
	prometheus.MustRegister(generatedBlockCount)
	prometheus.MustRegister(receivedBlockCount)
	prometheus.MustRegister(confirmedBlockchainLength)
}

var TxPerBlk int

type PoB struct {
	account      Account
	blockCache   blockcache.BlockCache
	router       Router
	synchronizer Synchronizer
	globalStaticProperty
	globalDynamicProperty

	//测试用，保存投票状态，以及投票消息内容的缓存
	votedStats map[string][]string
	infoCache  [][]byte

	exitSignal chan struct{}
	chBlock    chan message.Message

	log *log.Logger
}

// NewPoB: 新建一个PoB实例
// acc: 节点的Coinbase账户, bc: 基础链(从数据库读取), pool: 基础state池（从数据库读取）, witnessList: 见证节点列表
func NewPoB(acc Account, bc block.Chain, pool state.Pool, witnessList []string /*, network core.Network*/) (*PoB, error) {
	TxPerBlk = 10000
	p := PoB{
		account: acc,
	}

	p.blockCache = blockcache.NewBlockCache(bc, pool, len(witnessList)*2/3)
	if bc.GetBlockByNumber(0) == nil {

		t := time.Date(1970, 1, 1, 0, 0, 0, 0, time.UTC)
		err := p.genesis(GetTimestamp(t.Unix()).Slot)
		if err != nil {
			return nil, fmt.Errorf("failed to genesis is nil")
		}
	}

	var err error
	p.router = Route
	if p.router == nil {
		return nil, fmt.Errorf("failed to network.Route is nil")
	}

	p.synchronizer = NewSynchronizer(p.blockCache, p.router, len(witnessList)*2/3)
	if p.synchronizer == nil {
		return nil, err
	}

	//	Block chan init
	p.chBlock, err = p.router.FilteredChan(Filter{
		AcceptType: []ReqType{ReqNewBlock, ReqSyncBlock}})
	if err != nil {
		return nil, err
	}
	p.exitSignal = make(chan struct{})

	p.log, err = log.NewLogger("consensus.log")
	if err != nil {
		return nil, err
	}

	p.log.NeedPrint = false

	p.initGlobalProperty(p.account, witnessList)

	p.update(&bc.Top().Head)
	return &p, nil
}

func (p *PoB) initGlobalProperty(acc Account, witnessList []string) {
	p.globalStaticProperty = newGlobalStaticProperty(acc, witnessList)
	p.globalDynamicProperty = newGlobalDynamicProperty()
}

// Run: 运行PoB实例
func (p *PoB) Run() {
	p.synchronizer.StartListen()
	go p.blockLoop()
	go p.scheduleLoop()
	//p.genBlock(p.Account, block.Block{})
}

// Stop: 停止PoB实例
func (p *PoB) Stop() {
	close(p.chBlock)
	close(p.exitSignal)
}

func (p *PoB) BlockCache() blockcache.BlockCache {
	return p.blockCache
}

// BlockChain 返回已确认的block chain
func (p *PoB) BlockChain() block.Chain {
	return p.blockCache.BlockChain()
}

// CachedBlockChain 返回缓存中的最长block chain
func (p *PoB) CachedBlockChain() block.Chain {
	return p.blockCache.LongestChain()
}

// StatePool 返回已确认的state pool
func (p *PoB) StatePool() state.Pool {
	return p.blockCache.BasePool()
}

// CacheStatePool 返回缓存中最新的state pool
func (p *PoB) CachedStatePool() state.Pool {
	return p.blockCache.LongestPool()
}

func (p *PoB) genesis(initTime int64) error {

	main := lua.NewMethod(vm.Public, "", 0, 0)
<<<<<<< HEAD

	var code string
	for k, v := range GenesisAccount {
		code += fmt.Sprintf("@PutHM iost %s f%d\n", k, v)
	}

	lc := lua.NewContract(vm.ContractInfo{Prefix: "", GasLimit: 0, Price: 0, Publisher: ""}, code, main)
=======
	code := `@PutHM iost 2BibFrAhc57FAd3sDJFbPqjwskBJb5zPDtecPWVRJ1jxT f3000000000
@PutHM iost tUFikMypfNGxuJcNbfreh8LM893kAQVNTktVQRsFYuEU f2900000000
@PutHM iost s1oUQNTcRKL7uqJ1aRqUMzkAkgqJdsBB7uW9xrTd85qB f2800000000
@PutHM iost 22zr9ows3qndmAjnkiPFex26taATEaEfjGkatVCr5akSU f2700000000
@PutHM iost wSKjLjqWbhH2LcJFwTW9Nfq9XPdhb4pw9KCM7QGtemZG f2600000000
@PutHM iost oh7VBi17aQvG647cTfhhoRGby3tH55o3Qv7YHWD5q8XU f2500000000
@PutHM iost 28mKnLHaVvc1YRKc9CWpZxCpo2gLVCY3RL5nC9WbARRym f2300000000
@PutHM iost x9uhGBw3tyDzNkNFM7hcXeGdEpbAHdasgGyhfcMmonYq f2200000000`
	lc := lua.NewContract(vm.ContractInfo{Prefix: "", GasLimit: 10000, Price: 0, Publisher: ""}, code, main)
>>>>>>> 17595a8b

	tx := NewTx(0, &lc)

	genesis := &block.Block{
		Head: block.BlockHead{
			Version: 0,
			Number:  0,
			Time:    initTime,
		},
		Content: make([]Tx, 0),
	}
	genesis.Content = append(genesis.Content, tx)
	stp, err := verifier.ParseGenesis(tx.Contract, p.StatePool())
	if err != nil {
		panic("failed to ParseGenesis")
	}

	err = p.blockCache.SetBasePool(stp)
	if err != nil {
		panic("failed to SetBasePool")
	}

	err = p.blockCache.AddGenesis(genesis)
	if err != nil {
		panic("failed to AddGenesis")
	}
	return nil
}

func (p *PoB) blockLoop() {
	p.log.I("Start to listen block")
	for {
		select {
		case req, ok := <-p.chBlock:
			if !ok {
				return
			}
			var blk block.Block
			err := blk.Decode(req.Body)
			if err != nil {
				continue
			}

			p.log.I("Received block:%v ,from=%v, timestamp: %v, Witness: %v, trNum: %v", blk.Head.Number, req.From, blk.Head.Time, blk.Head.Witness, len(blk.Content))
			err = p.blockCache.Add(&blk, p.blockVerify)
			if err == nil {
				p.log.I("Link it onto cached chain")
				p.blockCache.SendOnBlock(&blk)
				receivedBlockCount.Inc()
			} else {
				p.log.I("Error: %v", err)
				//p.log.I("[blockloop]:verify blk faild\n%s\n", &blk)
			}
			if err != blockcache.ErrBlock && err != blockcache.ErrTooOld {
				go p.synchronizer.BlockConfirmed(blk.Head.Number)
				if err == nil {
					p.globalDynamicProperty.update(&blk.Head)
				} else if err == blockcache.ErrNotFound && req.ReqType == int32(ReqNewBlock) {
					// New block is a single block
					need, start, end := p.synchronizer.NeedSync(uint64(blk.Head.Number))
					if need {
						go p.synchronizer.SyncBlocks(start, end)
					}
				}
			}
			/*
								ts := Timestamp{blk.Head.Time}
								if ts.After(p.globalDynamicProperty.NextMaintenanceTime) {
									p.performMaintenance()
				 				}
			*/
		case <-p.exitSignal:
			return
		}
	}
}

func (p *PoB) scheduleLoop() {
	//通过时间判定是否是本节点的slot，如果是，调用产生块的函数，如果不是，设定一定长的timer睡眠一段时间
	var nextSchedule int64
	nextSchedule = 0
	p.log.I("Start to schedule")
	for {
		select {
		case <-p.exitSignal:
			return
		case <-time.After(time.Second * time.Duration(nextSchedule)):
			currentTimestamp := GetCurrentTimestamp()
			wid := witnessOfTime(&p.globalStaticProperty, &p.globalDynamicProperty, currentTimestamp)
			p.log.I("currentTimestamp: %v, wid: %v, p.account.ID: %v", currentTimestamp, wid, p.account.ID)
			if wid == p.account.ID {

				//todo test
				bc := p.blockCache.LongestChain()
				iter := bc.Iterator()
				for {
					block := iter.Next()
					if block == nil {
						break
					}
					confirmedBlockchainLength.Set(float64(p.blockCache.ConfirmedLength()))
					p.log.I("CBC ConfirmedLength: %v, block Number: %v, witness: %v", p.blockCache.ConfirmedLength(), block.Head.Number, block.Head.Witness)
				}
				// end test

				// TODO 考虑更好的解决方法，因为两次调用之间可能会进入新块影响最长链选择

				pool := p.blockCache.LongestPool()
				blk := p.genBlock(p.account, bc, pool)

				p.globalDynamicProperty.update(&blk.Head)
				p.log.I("Generating block, current timestamp: %v number: %v", currentTimestamp, blk.Head.Number)

				bb := blk.Encode()
				msg := message.Message{ReqType: int32(ReqNewBlock), Body: bb}
				log.Log.I("Block size: %v, TrNum: %v", len(bb), len(blk.Content))
				go p.router.Broadcast(msg)
				p.chBlock <- msg
				p.log.I("Broadcasted block, current timestamp: %v number: %v", currentTimestamp, blk.Head.Number)
			}
			nextSchedule = timeUntilNextSchedule(&p.globalStaticProperty, &p.globalDynamicProperty, time.Now().Unix())
		}
	}
}

func (p *PoB) genBlock(acc Account, bc block.Chain, pool state.Pool) *block.Block {
	limitTime := time.NewTicker(((SlotLength/3 - 1) + 1) * time.Second)
	lastBlk := bc.Top()
	blk := block.Block{Content: []Tx{}, Head: block.BlockHead{
		Version:    0,
		ParentHash: lastBlk.HeadHash(),
		Info:       encodePoBInfo(p.infoCache),
		Number:     lastBlk.Head.Number + 1,
		Witness:    acc.ID,
		Time:       GetCurrentTimestamp().Slot,
	}}
	p.infoCache = [][]byte{}
	//return &blk
	spool1 := pool.Copy()

	vc := vm.NewContext(vm.BaseContext())
	vc.Timestamp = blk.Head.Time
	vc.ParentHash = blk.Head.ParentHash
	vc.BlockHeight = blk.Head.Number
	vc.Witness = vm.IOSTAccount(acc.ID)

	//TODO Content大小控制
	var tx TransactionsList
	if txpool.TxPoolS != nil {
		p.log.I("PendingTransactions Begin...")
		tx = txpool.TxPoolS.PendingTransactions(TxPerBlk)
		p.log.I("PendingTransactions End.")
		p.log.I("PendingTransactions Size: %v.", txpool.TxPoolS.PendingTransactionNum())
	}

	if len(tx) != 0 {
	ForEnd:
		for _, t := range tx {
			select {
			case <-limitTime.C:
				p.log.I("Gen Block Time Limit.")
				break ForEnd
			default:
				if len(blk.Content) >= TxPerBlk {
					p.log.I("Gen Block Tx Number Limit.")
					break ForEnd
				}
				if err := blockcache.StdCacheVerifier(t, spool1, vc); err == nil {
					blk.Content = append(blk.Content, *t)

				}
			}
		}
	}
	blk.Head.TreeHash = blk.CalculateTreeHash()
	headInfo := generateHeadInfo(blk.Head)
	sig, _ := common.Sign(common.Secp256k1, headInfo, acc.Seckey)
	blk.Head.Signature = sig.Encode()

	blockcache.CleanStdVerifier() // hpj: 现在需要手动清理缓存的虚拟机

	generatedBlockCount.Inc()

	//Clear Servi
	Data.ClearServi(blk.Head.Witness)

	return &blk
}

func generateHeadInfo(head block.BlockHead) []byte {
	var info, numberInfo, versionInfo []byte
	info = make([]byte, 8)
	versionInfo = make([]byte, 4)
	numberInfo = make([]byte, 4)
	binary.BigEndian.PutUint64(info, uint64(head.Time))
	binary.BigEndian.PutUint32(versionInfo, uint32(head.Version))
	binary.BigEndian.PutUint32(numberInfo, uint32(head.Number))
	info = append(info, versionInfo...)
	info = append(info, numberInfo...)
	info = append(info, head.ParentHash...)
	info = append(info, head.TreeHash...)
	info = append(info, head.Info...)
	return common.Sha256(info)
}

// 测试函数，用来将info和vote消息进行转换，在块被确认时被调用
// TODO:找到适当的时机调用
func decodePoBInfo(info []byte) [][]byte {
	votes := bytes.Split(info, []byte("/"))
	return votes
}

// 测试函数，用来将info和vote消息进行转换，在生成块的时候调用
func encodePoBInfo(votes [][]byte) []byte {
	var info []byte
	for _, req := range votes {
		info = append(info, req...)
		info = append(info, byte('/'))
	}
	return info
}

//收到新块，验证新块，如果验证成功，更新PoB全局动态属性类并将其加入block cache，再广播
func (p *PoB) blockVerify(blk *block.Block, parent *block.Block, pool state.Pool) (state.Pool, error) {
	// verify block head

	if err := blockcache.VerifyBlockHead(blk, parent); err != nil {
		return nil, err
	}

	// verify block witness
	// TODO currentSlot is negative
	if witnessOfTime(&p.globalStaticProperty, &p.globalDynamicProperty, Timestamp{Slot: blk.Head.Time}) != blk.Head.Witness {
		return nil, errors.New("wrong witness")

	}

	headInfo := generateHeadInfo(blk.Head)
	var signature common.Signature
	signature.Decode(blk.Head.Signature)

	if blk.Head.Witness != common.Base58Encode(signature.Pubkey) {
		return nil, errors.New("wrong pubkey")
	}

	// verify block witness signature
	if !common.VerifySignature(headInfo, signature) {
		return nil, errors.New("wrong signature")
	}
	newPool, err := blockcache.StdBlockVerifier(blk, pool)
	if err != nil {
		return nil, err
	}
	return newPool, nil
}<|MERGE_RESOLUTION|>--- conflicted
+++ resolved
@@ -170,7 +170,6 @@
 func (p *PoB) genesis(initTime int64) error {
 
 	main := lua.NewMethod(vm.Public, "", 0, 0)
-<<<<<<< HEAD
 
 	var code string
 	for k, v := range GenesisAccount {
@@ -178,17 +177,6 @@
 	}
 
 	lc := lua.NewContract(vm.ContractInfo{Prefix: "", GasLimit: 0, Price: 0, Publisher: ""}, code, main)
-=======
-	code := `@PutHM iost 2BibFrAhc57FAd3sDJFbPqjwskBJb5zPDtecPWVRJ1jxT f3000000000
-@PutHM iost tUFikMypfNGxuJcNbfreh8LM893kAQVNTktVQRsFYuEU f2900000000
-@PutHM iost s1oUQNTcRKL7uqJ1aRqUMzkAkgqJdsBB7uW9xrTd85qB f2800000000
-@PutHM iost 22zr9ows3qndmAjnkiPFex26taATEaEfjGkatVCr5akSU f2700000000
-@PutHM iost wSKjLjqWbhH2LcJFwTW9Nfq9XPdhb4pw9KCM7QGtemZG f2600000000
-@PutHM iost oh7VBi17aQvG647cTfhhoRGby3tH55o3Qv7YHWD5q8XU f2500000000
-@PutHM iost 28mKnLHaVvc1YRKc9CWpZxCpo2gLVCY3RL5nC9WbARRym f2300000000
-@PutHM iost x9uhGBw3tyDzNkNFM7hcXeGdEpbAHdasgGyhfcMmonYq f2200000000`
-	lc := lua.NewContract(vm.ContractInfo{Prefix: "", GasLimit: 10000, Price: 0, Publisher: ""}, code, main)
->>>>>>> 17595a8b
 
 	tx := NewTx(0, &lc)
 
