--- conflicted
+++ resolved
@@ -300,7 +300,6 @@
 	//return &blk
 	spool1 := pool.Copy()
 	//TODO Content大小控制
-<<<<<<< HEAD
 	tx := txpool.TxPoolS.PendingTransactions()
 	if len(tx) != 0 {
 
@@ -314,19 +313,6 @@
 				blk.Content = append(blk.Content, *t)
 				spool1 = sp
 			}
-=======
-	for len(blk.Content) < TxPerBlk {
-		tx, err := p.blockCache.GetTx()
-		if tx == nil || err != nil {
-			break
-		}
-		//Stdtxsverifier的内部会pool=spool1.copy,如果这个交易验证失败，则pool造成内存浪费
-		if sp, _, err := StdTxsVerifier([]*Tx{tx}, spool1); err == nil {
-			//HowHsu_Debug
-			p.log.I("[genBlock %d]: tx packed\n %s\n", blk.Head.Number, tx)
-			blk.Content = append(blk.Content, *tx)
-			spool1 = sp
->>>>>>> 1f2b5e14
 		}
 	}
 
@@ -389,19 +375,11 @@
 	}
 	///////////////////////////////////
 	// verify block head
-<<<<<<< HEAD
+
 	if err := blockcache.VerifyBlockHead(blk, parent); err != nil {
-		/*
-			////////////probe//////////////////
-			log.Report(&msgBlock)
-			///////////////////////////////////
-		*/
-=======
-	if err := VerifyBlockHead(blk, parent); err != nil {
 		////////////probe//////////////////
 		log.Report(&msgBlock)
 		///////////////////////////////////
->>>>>>> 1f2b5e14
 		return nil, err
 	}
 
