package consensus_common

import (
	"bytes"
	"fmt"

	"github.com/iost-official/prototype/core/block"
	"github.com/iost-official/prototype/core/state"
	"github.com/iost-official/prototype/core/tx"
)

//const (
//	MaxCacheDepth = 6
//)

type CacheStatus int

const (
	Extend CacheStatus = iota
	Fork
	NotFound
	ErrorBlock
)

type BlockCacheTree struct {
	bc       CachedBlockChain
	children []*BlockCacheTree
	super    *BlockCacheTree
	pool     state.Pool
}

func newBct(block *block.Block, tree *BlockCacheTree) *BlockCacheTree {
	bct := BlockCacheTree{
		bc:       tree.bc.Copy(),
		children: make([]*BlockCacheTree, 0),
		super:    tree,
	}

	bct.bc.Push(block)
	return &bct
}

func (b *BlockCacheTree) add(block *block.Block, verifier func(blk *block.Block, pool state.Pool) (state.Pool, error)) (CacheStatus, *BlockCacheTree) {
	for _, bct := range b.children {
		code, newTree := bct.add(block, verifier)
		if code != NotFound {
			return code, newTree
		}
	}

	if bytes.Equal(b.bc.Top().Head.Hash(), block.Head.ParentHash) {
		newPool, err := verifier(block, b.pool)
		if err != nil {
			return ErrorBlock, nil
		}

		bct := newBct(block, b)
		bct.pool = newPool
		b.children = append(b.children, bct)
		if len(b.children) == 1 {
			return Extend, bct
		} else {
			return Fork, bct
		}
	}

	return NotFound, nil
}

func (b *BlockCacheTree) findSingles(block *block.Block) (bool, *BlockCacheTree) {
	for _, bct := range b.children {
		found, ret := bct.findSingles(block)
		if found {
			return found, ret
		}
	}
	if b.bc.block != nil && bytes.Equal(b.bc.block.Head.Hash(), block.Head.ParentHash) {
		return true, b
	}
	return false, nil
}

func (b *BlockCacheTree) addSubTree(root *BlockCacheTree, verifier func(blk *block.Block, pool state.Pool) (state.Pool, error)) {
	block := root.bc.block
	newPool, err := verifier(block, b.pool)
	if err != nil {
		return
	}

	newTree := newBct(block, b)
	newTree.pool = newPool
	b.children = append(b.children, newTree)
	for _, bct := range root.children {
		newTree.addSubTree(bct, verifier)
	}
}

func (b *BlockCacheTree) popLongest() *BlockCacheTree {
	for _, bct := range b.children {
		if bct.bc.depth == b.bc.depth-1 {
			return bct
		}
	}
	return nil
}

func (b *BlockCacheTree) updateLength() {
	for _, bct := range b.children {
		if bct.bc.parent == &b.bc {
			bct.bc.cachedLength = b.bc.cachedLength + 1
		}
		bct.updateLength()
	}
}

func (b *BlockCacheTree) iterate(fun func(bct *BlockCacheTree) bool) bool {
	if fun(b) {
		return true
	}
	for _, bct := range b.children {
		f := bct.iterate(fun)
		if f {
			return true
		}
	}
	return false
}

type BlockCache interface {
	AddGenesis(block *block.Block) error
<<<<<<< HEAD
	Add(block *block.Block, verifier func(blk *block.Block, chain block.Chain) (bool, state.Pool)) error
	AddTx(tx *tx.Tx) error
	GetTx() (*tx.Tx, error)
	ResetTxPoool() error

=======
	Add(block *block.Block, verifier func(blk *block.Block, pool state.Pool) (state.Pool, error)) error
>>>>>>> 38679b3a
	FindBlockInCache(hash []byte) (*block.Block, error)
	LongestChain() block.Chain
	ConfirmedLength() uint64
	MaxHeight() uint64
}

type BlockCacheImpl struct {
	bc              block.Chain
	cachedRoot      *BlockCacheTree
	singleBlockRoot *BlockCacheTree
	txPool          *tx.TxPool
	delTxPool       *tx.TxPool
	txPoolCache     *tx.TxPool
	maxDepth        int
}

func NewBlockCache(chain block.Chain, pool state.Pool, maxDepth int) *BlockCacheImpl {
	h := BlockCacheImpl{
		bc: chain,
		cachedRoot: &BlockCacheTree{
			bc:       NewCBC(chain),
			children: make([]*BlockCacheTree, 0),
			super:    nil,
			pool:     pool,
		},
		singleBlockRoot: &BlockCacheTree{
			bc: CachedBlockChain{
				block: nil,
			},
			children: make([]*BlockCacheTree, 0),
			super:    nil,
		},
		txPool:    NewTxPoolImpl(),
		delTxPool: NewTxPoolImpl(),
		maxDepth:  maxDepth,
	}
	return &h
}

func (h *BlockCacheImpl) ConfirmedLength() uint64 {
	return 1
}

func (h *BlockCacheImpl) MaxHeight() uint64 {
	return 1
}
func (h *BlockCacheImpl) AddGenesis(block *block.Block) error {
	h.bc.Push(block)
	return nil
}

func (h *BlockCacheImpl) Add(block *block.Block, verifier func(blk *block.Block, pool state.Pool) (state.Pool, error)) error {
	code, newTree := h.cachedRoot.add(block, verifier)
	switch code {
	case Extend:
		fallthrough
	case Fork:
		// 尝试把single blocks上链
		newChildren := make([]*BlockCacheTree, 0)
		for _, bct := range h.singleBlockRoot.children {
			if bytes.Equal(bct.bc.block.Head.ParentHash, block.Head.Hash()) {
				newTree.addSubTree(bct, verifier)
			} else {
				newChildren = append(newChildren, bct)
			}
		}
		h.singleBlockRoot.children = newChildren
		// 两种情况都可能满足flush
		for {
			// 可能进行多次flush
			need, newRoot := h.needFlush(block.Head.Version)
			if need {
				h.cachedRoot = newRoot
				h.cachedRoot.bc.Flush()
				h.cachedRoot.super = nil
				h.cachedRoot.updateLength()
				for _, tx := range h.cachedRoot.bc.Top().Content {
					h.txPool.Del(tx)
				}
			} else {
				break
			}
		}
	case NotFound:
		// Add to single block tree
		found, bct := h.singleBlockRoot.findSingles(block)
		if !found {
			bct = h.singleBlockRoot
		}
		newTree := &BlockCacheTree{
			bc: CachedBlockChain{
				block: block,
			},
			super:    bct,
			children: make([]*BlockCacheTree, 0),
		}
		bct.children = append(bct.children, newTree)
	case ErrorBlock:
		return fmt.Errorf("error found")
	}
	return nil
}

func (h *BlockCacheImpl) AddTx(tx *tx.Tx) error {
	//TODO 验证tx是否在blockchain上
	h.txPool.Add(tx)
	return nil
}

func (h *BlockCacheImpl) GetTx() (*tx.Tx, error) {
	for {
		tx := h.txPool.Get()
		h.txPoolCache.Add(tx)
		if ok, _ := h.delTxPool.Has(tx); !ok {
			return tx, nil
		}
	}
}

func (h *BlockCacheImpl) needFlush(version int64) (bool, *BlockCacheTree) {
	// TODO: 在底层parameter定义的地方定义各种version的const，可以在块生成、验证、此处用
	switch version {
	case 0:
		// DPoS：确认某块的witness数大于maxDepth
		for _, bct := range h.cachedRoot.children {
			if bct.bc.confirmed > h.maxDepth {
				return true, bct
			}
		}
		return false, nil
	case 1:
		// PoW：最长链长度大于maxDepth
		if h.cachedRoot.bc.depth > h.maxDepth {
			return true, h.cachedRoot.popLongest()
		}
		return false, nil
	}
	return false, nil
}

func (h *BlockCacheImpl) FindBlockInCache(hash []byte) (*block.Block, error) {
	var pb *block.Block
	found := h.cachedRoot.iterate(func(bct *BlockCacheTree) bool {
		if bytes.Equal(bct.bc.Top().HeadHash(), hash) {
			pb = bct.bc.Top()
			return true
		} else {
			return false
		}
	})

	if found {
		return pb, nil
	} else {
		return nil, fmt.Errorf("not found")
	}
}

func (h *BlockCacheImpl) LongestChain() block.Chain {
	bct := h.cachedRoot
<<<<<<< HEAD
	h.delTxPool = NewTxPoolImpl()
	if bct.bc.depth == 0 {
		return &h.cachedRoot.bc
	}
=======
>>>>>>> 38679b3a
	for {
		if len(bct.children) == 0 {
			return &bct.bc
		}
		for _, b := range bct.children {
			if b.bc.depth == bct.bc.depth-1 {
				bct = b
				for _, tx := range bct.bc.Top().Content {
					h.delTxPool.Add(tx)
				}
				break
			}
		}
	}
}

func (h *BlockCacheImpl) BasePool() state.Pool {
	return h.cachedRoot.pool
}

func (h *BlockCacheImpl) LongestPool() state.Pool {
	bct := h.cachedRoot
	for {
		if len(bct.children) == 0 {
			return bct.pool
		}
		for _, b := range bct.children {
			if b.bc.depth == bct.bc.depth-1 {
				bct = b
				break
			}
		}
	}
}

//func (h *BlockCacheImpl) FindTx(txHash []byte) (core.Tx, error) {
//	return core.Tx{}, nil
//}

//func (h *BlockCacheImpl) FindTxInCache(txHash []byte) (core.Tx, error) {
//	var tx core.Tx
//	var txp core.TxPoolImpl
//	var err error
//	for _, blk := range h.singleBlocks {
//		txp.Decode(blk.Content)
//		tx, err := txp.Find(txHash)
//		if err == nil {
//			return tx, err
//		}
//	}
//	found := h.cachedRoot.iterate(func(bct *BlockCacheTree) bool {
//		txp.Decode(bct.blk.Content)
//		tx, err = txp.Find(txHash)
//		if err == nil {
//			return true
//		} else {
//			return false
//		}
//	})
//
//	if found {
//		return tx, err
//	} else {
//		return tx, fmt.Errorf("not found")
//	}
//}

//func (h *BlockCacheImpl) LongestPool() core.UTXOPool {
//	bct := h.cachedRoot
//	for {
//		if bct.depth == 0 {
//			return bct.pool
//		}
//		for _, b := range bct.children {
//			if b.depth == bct.depth-1 {
//				bct = b
//				break
//			}
//		}
//	}
//}<|MERGE_RESOLUTION|>--- conflicted
+++ resolved
@@ -128,15 +128,11 @@
 
 type BlockCache interface {
 	AddGenesis(block *block.Block) error
-<<<<<<< HEAD
-	Add(block *block.Block, verifier func(blk *block.Block, chain block.Chain) (bool, state.Pool)) error
+	Add(block *block.Block, verifier func(blk *block.Block, pool state.Pool) (state.Pool, error)) error
 	AddTx(tx *tx.Tx) error
 	GetTx() (*tx.Tx, error)
 	ResetTxPoool() error
 
-=======
-	Add(block *block.Block, verifier func(blk *block.Block, pool state.Pool) (state.Pool, error)) error
->>>>>>> 38679b3a
 	FindBlockInCache(hash []byte) (*block.Block, error)
 	LongestChain() block.Chain
 	ConfirmedLength() uint64
@@ -256,6 +252,14 @@
 	}
 }
 
+func (h *BlockCacheImpl) ResetTxPoool() error {
+	for h.txPoolCache.Size() > 0 {
+		tx := h.txPoolCache.Get()
+		h.AddTx(tx)
+		h.txPoolCache.Del(tx)
+	}
+}
+
 func (h *BlockCacheImpl) needFlush(version int64) (bool, *BlockCacheTree) {
 	// TODO: 在底层parameter定义的地方定义各种version的const，可以在块生成、验证、此处用
 	switch version {
@@ -297,13 +301,7 @@
 
 func (h *BlockCacheImpl) LongestChain() block.Chain {
 	bct := h.cachedRoot
-<<<<<<< HEAD
 	h.delTxPool = NewTxPoolImpl()
-	if bct.bc.depth == 0 {
-		return &h.cachedRoot.bc
-	}
-=======
->>>>>>> 38679b3a
 	for {
 		if len(bct.children) == 0 {
 			return &bct.bc
