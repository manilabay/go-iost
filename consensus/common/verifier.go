package consensus_common

import (
	"bytes"
<<<<<<< HEAD
	"time"
	"github.com/iost-official/Go-IOS-Protocol/common"
=======
	"errors"

	"github.com/iost-official/Go-IOS-Protocol/common"
	"github.com/iost-official/Go-IOS-Protocol/core/new_block"
	"github.com/iost-official/Go-IOS-Protocol/core/new_tx"
>>>>>>> 3b88e643
	"github.com/iost-official/Go-IOS-Protocol/db"
	"github.com/iost-official/Go-IOS-Protocol/core/new_tx"
	"github.com/iost-official/Go-IOS-Protocol/new_vm"
<<<<<<< HEAD
	"github.com/iost-official/Go-IOS-Protocol/core/new_block"
	"errors"
=======
>>>>>>> 3b88e643
)
var (
	ErrFutureBlk   = errors.New("block from future")
	ErrOldBlk      = errors.New("block too old")
	ErrParentHash  = errors.New("wrong parent hash")
	ErrNumber      = errors.New("wrong number")
	ErrTxHash      = errors.New("wrong txs hash")
	ErrMerkleHash  = errors.New("wrong tx receipt merkle hash")
	ErrTxReceipt   = errors.New("wrong tx receipt")
)
func VerifyBlockHead(blk *block.Block, parentBlock *block.Block, lib *block.Block) error {
	bh := blk.Head
	if bh.Time > time.Now().Unix()/common.SlotLength+1 {
		return ErrFutureBlk
	}
	if bh.Time <= lib.Head.Time {
		return ErrOldBlk
	}
	if !bytes.Equal(bh.ParentHash, parentBlock.HeadHash()) {
		return ErrParentHash
	}
	if bh.Number != parentBlock.Head.Number+1 {
		return ErrNumber
	}
	if !bytes.Equal(blk.CalculateTxsHash(), bh.TxsHash) {
		return ErrTxHash
	}
	if !bytes.Equal(blk.CalculateMerkleHash(), bh.MerkleHash) {
		return ErrMerkleHash
	}
	return nil
}

func VerifyBlockWithVM(blk *block.Block, db db.MVCCDB) error {
	var receipts []*tx.TxReceipt
	engine := new_vm.NewEngine(&blk.Head, db)
	for _, tx := range blk.Txs {
		receipt, err := engine.Exec(tx)
		if err != nil {
			return err
		}
		receipts = append(receipts, receipt)
	}
	for i, r := range receipts {
		if !bytes.Equal(blk.Receipts[i].Encode(), r.Encode()) {
			return ErrTxReceipt
		}
	}
	return nil
<<<<<<< HEAD
=======
}

var txEngine new_vm.Engine

func VerifyTxBegin(blk *block.Block, db db.MVCCDB) {
	txEngine = new_vm.NewEngine(&blk.Head, db)
}

func VerifyTx(tx *tx.Tx) (*tx.TxReceipt, error) {
	return txEngine.Exec(tx)
>>>>>>> 3b88e643
}<|MERGE_RESOLUTION|>--- conflicted
+++ resolved
@@ -2,24 +2,14 @@
 
 import (
 	"bytes"
-<<<<<<< HEAD
 	"time"
-	"github.com/iost-official/Go-IOS-Protocol/common"
-=======
 	"errors"
 
 	"github.com/iost-official/Go-IOS-Protocol/common"
 	"github.com/iost-official/Go-IOS-Protocol/core/new_block"
 	"github.com/iost-official/Go-IOS-Protocol/core/new_tx"
->>>>>>> 3b88e643
+	"github.com/iost-official/Go-IOS-Protocol/new_vm"
 	"github.com/iost-official/Go-IOS-Protocol/db"
-	"github.com/iost-official/Go-IOS-Protocol/core/new_tx"
-	"github.com/iost-official/Go-IOS-Protocol/new_vm"
-<<<<<<< HEAD
-	"github.com/iost-official/Go-IOS-Protocol/core/new_block"
-	"errors"
-=======
->>>>>>> 3b88e643
 )
 var (
 	ErrFutureBlk   = errors.New("block from future")
@@ -53,7 +43,7 @@
 	return nil
 }
 
-func VerifyBlockWithVM(blk *block.Block, db db.MVCCDB) error {
+func VerifyBlockWithVM(blk *block.Block, db *db.MVCCDB) error {
 	var receipts []*tx.TxReceipt
 	engine := new_vm.NewEngine(&blk.Head, db)
 	for _, tx := range blk.Txs {
@@ -69,17 +59,4 @@
 		}
 	}
 	return nil
-<<<<<<< HEAD
-=======
-}
-
-var txEngine new_vm.Engine
-
-func VerifyTxBegin(blk *block.Block, db db.MVCCDB) {
-	txEngine = new_vm.NewEngine(&blk.Head, db)
-}
-
-func VerifyTx(tx *tx.Tx) (*tx.TxReceipt, error) {
-	return txEngine.Exec(tx)
->>>>>>> 3b88e643
 }