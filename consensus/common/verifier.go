--- conflicted
+++ resolved
@@ -7,10 +7,7 @@
 	"github.com/iost-official/prototype/core/block"
 	"github.com/iost-official/prototype/core/state"
 	"github.com/iost-official/prototype/core/tx"
-<<<<<<< HEAD
 
-=======
->>>>>>> 75792321
 	"github.com/iost-official/prototype/verifier"
 )
 
@@ -67,29 +64,6 @@
 	return pool2, len(txs), nil
 }
 
-<<<<<<< HEAD
-// VerifyTx 验证单个交易的正确性
-// 在调用之前需要先调用vm.NewCacheVerifier(pool state.Pool)生成一个cache verifier
-// TODO: 考虑自己生成块到达最后一个交易时，直接用返回的state pool更新block cache中的state
-func VerifyTx(tx *tx.Tx, txVer *verifier.CacheVerifier) (state.Pool, bool) {
-	newPool, err := txVer.VerifyContract(tx.Contract, false)
-/*
-	////////////probe//////////////////
-	var ret string = "pass"
-	if err != nil {
-		ret = "fail"
-	}
-	log.Report(&log.MsgTx{
-		SubType:   "verify." + ret,
-		TxHash:    tx.Hash(),
-		Publisher: tx.Publisher.Pubkey,
-		Nonce:     tx.Nonce,
-	})
-	///////////////////////////////////
-*/
-	return newPool, err == nil
-}
-=======
 // TODO： 请别用这个了
 //func VerifyTx(tx *tx.Tx, txVer *verifier.CacheVerifier) (state.Pool, bool) {
 //	newPool, err := txVer.VerifyContract(tx.Contract, false)
@@ -109,7 +83,6 @@
 //
 //	return newPool, err == nil
 //}
->>>>>>> 75792321
 
 // VerifyTxSig 验证交易的签名
 func VerifyTxSig(tx tx.Tx) bool {
