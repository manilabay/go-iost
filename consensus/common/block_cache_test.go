package consensus_common

import (
	"testing"

	"errors"

	"github.com/golang/mock/gomock"
	"github.com/iost-official/prototype/core/block"
	"github.com/iost-official/prototype/core/mocks"
	"github.com/iost-official/prototype/core/state"
	"github.com/iost-official/prototype/core/tx"
	"github.com/iost-official/prototype/db/mocks"
	"github.com/iost-official/prototype/vm"
	"github.com/iost-official/prototype/vm/lua"
<<<<<<< HEAD
	"github.com/iost-official/prototype/vm/mocks"
=======
>>>>>>> 3ad758f4
	. "github.com/smartystreets/goconvey/convey"
)

func TestBlockCachePoW(t *testing.T) {
	ctl := gomock.NewController(t)
	pool := core_mock.NewMockPool(ctl)

	pool.EXPECT().Flush().AnyTimes().Return(nil)

	main := lua.NewMethod("main", 0, 1)
	code := `function main()
						Put("hello", "world")
						return "success"
					end`
	lc := lua.NewContract(vm.ContractInfo{Prefix: "test", GasLimit: 100, Price: 1, Sender: vm.IOSTAccount("ahaha")}, code, main)

	b0 := block.Block{
		Head: block.BlockHead{
			Version:    1,
			ParentHash: []byte("nothing"),
		},
		Content: []tx.Tx{tx.NewTx(0, &lc)},
	}

	b1 := block.Block{
		Head: block.BlockHead{
			Version:    1,
			ParentHash: b0.HeadHash(),
		},
		Content: []tx.Tx{tx.NewTx(1, &lc)},
	}

	b2 := block.Block{
		Head: block.BlockHead{
			Version:    1,
			ParentHash: b1.HeadHash(),
		},
		Content: []tx.Tx{tx.NewTx(2, &lc)},
	}

	b2a := block.Block{
		Head: block.BlockHead{
			Version:    1,
			ParentHash: b1.HeadHash(),
		},
		Content: []tx.Tx{tx.NewTx(-2, &lc)},
	}

	b3 := block.Block{
		Head: block.BlockHead{
			Version:    1,
			ParentHash: b2.HeadHash(),
		},
		Content: []tx.Tx{tx.NewTx(3, &lc)},
	}

	b4 := block.Block{
		Head: block.BlockHead{
			Version:    1,
			ParentHash: b3.HeadHash(),
		},
		Content: []tx.Tx{tx.NewTx(4, &lc)},
	}

	verifier := func(blk *block.Block, parent *block.Block, pool state.Pool) (state.Pool, error) {
		return pool, nil
	}

	base := core_mock.NewMockChain(ctl)
	base.EXPECT().Top().AnyTimes().Return(&b0)

	Convey("Test of Block Cache (PoW)", t, func() {
		Convey("Add:", func() {
			Convey("normal:", func() {
				bc := NewBlockCache(base, pool, 4)
				err := bc.Add(&b1, verifier)
				So(err, ShouldBeNil)
				So(bc.cachedRoot.bc.depth, ShouldEqual, 1)

			})

			Convey("fork and error", func() {
				bc := NewBlockCache(base, pool, 4)
				bc.Add(&b1, verifier)
				bc.Add(&b2, verifier)
				bc.Add(&b2a, verifier)
				So(bc.cachedRoot.bc.depth, ShouldEqual, 2)

				verifier = func(blk *block.Block, parent *block.Block, pool state.Pool) (state.Pool, error) {
					return nil, errors.New("test")
				}
				err := bc.Add(&b3, verifier)
				So(err, ShouldNotBeNil)
			})

			Convey("auto push", func() {
				var ans int64
				base.EXPECT().Push(gomock.Any()).AnyTimes().Do(func(block *block.Block) error {
					ans = block.Content[0].Nonce
					return nil
				})
				verifier = func(blk *block.Block, parent *block.Block, pool state.Pool) (state.Pool, error) {
					return pool, nil
				}
				bc := NewBlockCache(base, pool, 3)
				bc.Add(&b1, verifier)
				bc.Add(&b2, verifier)
				bc.Add(&b2a, verifier)
				bc.Add(&b3, verifier)
				bc.Add(&b4, verifier)
				So(ans, ShouldEqual, 1)
			})
		})

		Convey("Longest chain", func() {
			Convey("no forked", func() {
				bc := NewBlockCache(base, pool, 10)
				bc.Add(&b1, verifier)
				bc.Add(&b2, verifier)
				ans := bc.LongestChain().Top().Content[0].Nonce
				So(ans, ShouldEqual, 2)
			})

			Convey("forked", func() {
				var bc BlockCache = NewBlockCache(base, pool, 10)

				bc.Add(&b1, verifier)
				bc.Add(&b2a, verifier)
				bc.Add(&b2, verifier)
				ans := bc.LongestChain().Top().Content[0].Nonce
				So(ans, ShouldEqual, -2)
				bc.Add(&b3, verifier)
				ans = bc.LongestChain().Top().Content[0].Nonce
				So(ans, ShouldEqual, 3)
			})
		})

		Convey("find blk", func() {
			bc := NewBlockCache(base, pool, 10)
			bc.Add(&b1, verifier)
			bc.Add(&b2a, verifier)
			bc.Add(&b2, verifier)
			ans, err := bc.FindBlockInCache(b2a.HeadHash())
			So(err, ShouldBeNil)
			So(ans.Content[0].Nonce, ShouldEqual, -2)

			ans, err = bc.FindBlockInCache(b3.HeadHash())
			So(err, ShouldNotBeNil)

		})

	})

}

func TestBlockCacheDPoS(t *testing.T) {
	ctl := gomock.NewController(t)
	pool := core_mock.NewMockPool(ctl)

	pool.EXPECT().Flush().AnyTimes().Return(nil)

	main := lua.NewMethod("main", 0, 1)
	code := `function main()
						Put("hello", "world")
						return "success"
					end`
	lc := lua.NewContract(vm.ContractInfo{Prefix: "test", GasLimit: 100, Price: 1, Sender: vm.IOSTAccount("ahaha")}, code, main)

	b0 := block.Block{
		Head: block.BlockHead{
			Version:    0,
			ParentHash: []byte("nothing"),
			Witness:    "w0",
		},
		Content: []tx.Tx{tx.NewTx(0, &lc)},
	}

	b1 := block.Block{
		Head: block.BlockHead{
			Version:    0,
			ParentHash: b0.HeadHash(),
			Witness:    "w1",
		},
		Content: []tx.Tx{tx.NewTx(1, &lc)},
	}

	b2 := block.Block{
		Head: block.BlockHead{
			Version:    0,
			ParentHash: b1.HeadHash(),
			Witness:    "w2",
		},
		Content: []tx.Tx{tx.NewTx(2, &lc)},
	}

	b2a := block.Block{
		Head: block.BlockHead{
			Version:    0,
			ParentHash: b1.HeadHash(),
			Witness:    "w3",
		},
		Content: []tx.Tx{tx.NewTx(-2, &lc)},
	}

	b3 := block.Block{
		Head: block.BlockHead{
			Version:    0,
			ParentHash: b2.HeadHash(),
			Witness:    "w1",
		},
		Content: []tx.Tx{tx.NewTx(3, &lc)},
	}

	b4 := block.Block{
		Head: block.BlockHead{
			Version:    0,
			ParentHash: b2a.HeadHash(),
			Witness:    "w2",
		},
		Content: []tx.Tx{tx.NewTx(4, &lc)},
	}

	verifier := func(blk *block.Block, parent *block.Block, pool state.Pool) (state.Pool, error) {
		return pool, nil
	}

	base := core_mock.NewMockChain(ctl)
	base.EXPECT().Top().AnyTimes().Return(&b0)

	Convey("Test of Block Cache (DPoS)", t, func() {
		Convey("Add:", func() {
			var ans int64
			base.EXPECT().Push(gomock.Any()).Do(func(block *block.Block) error {
				ans = block.Content[0].Nonce
				return nil
			})
			Convey("auto push", func() {
				ans = 0
				bc := NewBlockCache(base, pool, 2)
				bc.Add(&b1, verifier)
				bc.Add(&b2, verifier)
				bc.Add(&b2a, verifier)
				bc.Add(&b3, verifier)
				bc.Add(&b4, verifier)
				So(ans, ShouldEqual, 1)
			})

			Convey("deal with singles", func() {
				ans = 0
				bc := NewBlockCache(base, pool, 2)
				bc.Add(&b2, verifier)
				bc.Add(&b2a, verifier)
				bc.Add(&b3, verifier)
				bc.Add(&b4, verifier)
				So(len(bc.singleBlockRoot.children), ShouldEqual, 2)
				bc.Add(&b1, verifier)
				So(len(bc.singleBlockRoot.children), ShouldEqual, 0)
				So(ans, ShouldEqual, 1)
			})
		})

		Convey("Longest chain", func() {
			Convey("no forked", func() {
				bc := NewBlockCache(base, pool, 10)
				bc.Add(&b1, verifier)
				bc.Add(&b2, verifier)
				ans := bc.LongestChain().Top().Content[0].Nonce
				So(ans, ShouldEqual, 2)
			})

			Convey("forked", func() {
				var bc BlockCache = NewBlockCache(base, pool, 10)

				bc.Add(&b1, verifier)
				bc.Add(&b2a, verifier)
				bc.Add(&b2, verifier)
				ans := bc.LongestChain().Top().Content[0].Nonce
				So(ans, ShouldEqual, -2)
				bc.Add(&b3, verifier)
				ans = bc.LongestChain().Top().Content[0].Nonce
				So(ans, ShouldEqual, 3)
			})
		})

	})
}

func TestStatePool(t *testing.T) {
	Convey("Test of verifier", t, func() {
		ctl := gomock.NewController(t)
		mockDB := db_mock.NewMockDatabase(ctl)
		mockDB.EXPECT().GetHM(gomock.Any(), gomock.Any()).AnyTimes().Return(nil, errors.New("not found"))
		mockDB.EXPECT().Get(gomock.Any()).AnyTimes().Return(nil, errors.New("not found"))
		db := state.NewDatabase(mockDB)
		pool := state.NewPool(db)
		pool.Put(state.Key("a"), state.MakeVInt(int(0)))

		main := lua.NewMethod("main", 0, 1)
		code := `function main()
						Put("hello", "world")
						return "success"
					end`
		lc := lua.NewContract(vm.ContractInfo{Prefix: "test", GasLimit: 100, Price: 1, Sender: vm.IOSTAccount("ahaha")}, code, main)

		b0 := block.Block{
			Head: block.BlockHead{
				Version:    0,
				ParentHash: []byte("nothing"),
				Witness:    "w0",
			},
			Content: []tx.Tx{tx.NewTx(0, &lc)},
		}

		b1 := block.Block{
			Head: block.BlockHead{
				Version:    0,
				ParentHash: b0.HeadHash(),
				Witness:    "w1",
			},
			Content: []tx.Tx{tx.NewTx(1, &lc)},
		}

		b2 := block.Block{
			Head: block.BlockHead{
				Version:    0,
				ParentHash: b1.HeadHash(),
				Witness:    "w2",
			},
			Content: []tx.Tx{tx.NewTx(2, &lc)},
		}

		b2a := block.Block{
			Head: block.BlockHead{
				Version:    0,
				ParentHash: b1.HeadHash(),
				Witness:    "w3",
			},
			Content: []tx.Tx{tx.NewTx(-2, &lc)},
		}

		b3 := block.Block{
			Head: block.BlockHead{
				Version:    0,
				ParentHash: b2.HeadHash(),
				Witness:    "w1",
			},
			Content: []tx.Tx{tx.NewTx(3, &lc)},
		}

		b4 := block.Block{
			Head: block.BlockHead{
				Version:    0,
				ParentHash: b3.HeadHash(),
				Witness:    "w2",
			},
			Content: []tx.Tx{tx.NewTx(4, &lc)},
		}

		verifier := func(blk *block.Block, parent *block.Block, pool state.Pool) (state.Pool, error) {
			p := pool.Copy()
			p.Put(state.Key("a"), state.MakeVInt(int(blk.Content[0].Nonce)))
			return p, nil
		}

		base := core_mock.NewMockChain(ctl)
		base.EXPECT().Top().AnyTimes().Return(&b0)
		var ans int64
		base.EXPECT().Push(gomock.Any()).Do(func(block *block.Block) error {
			ans = block.Content[0].Nonce
			return nil
		})

		bc := NewBlockCache(base, pool, 10)

		bc.Add(&b1, verifier)
		bc.Add(&b2, verifier)
		bc.Add(&b2a, verifier)
		bc.Add(&b3, verifier)
		bc.Add(&b4, verifier)

		lp := bc.LongestPool()
		v, err := lp.Get(state.Key("a"))
		So(err, ShouldBeNil)
		So(v.(*state.VInt).ToInt(), ShouldEqual, 4)
		bp := bc.BasePool()
		v, err = bp.Get(state.Key("a"))
		So(err, ShouldBeNil)
		So(v.(*state.VInt).ToInt(), ShouldEqual, 0)

	})
}

func TestTxPool(t *testing.T) {
	ctl := gomock.NewController(t)
	pool := core_mock.NewMockPool(ctl)

	pool.EXPECT().Flush().AnyTimes().Return(nil)

	main := lua.NewMethod("main", 0, 1)
	code := `function main()
						Put("hello", "world")
						return "success"
					end`
	lc := lua.NewContract(vm.ContractInfo{Prefix: "test", GasLimit: 100, Price: 1, Sender: vm.IOSTAccount("ahaha")}, code, main)

	b0 := block.Block{
		Head: block.BlockHead{
			Version:    0,
			ParentHash: []byte("nothing"),
			Witness:    "w0",
		},
		Content: []tx.Tx{tx.NewTx(0, &lc)},
	}

<<<<<<< HEAD
		base := core_mock.NewMockChain(ctl)
		base.EXPECT().Top().AnyTimes().Return(&b0)
		base.EXPECT().HasTx(gomock.Any()).AnyTimes().Return(false, nil)
=======
	b1 := block.Block{
		Head: block.BlockHead{
			Version:    0,
			ParentHash: b0.HeadHash(),
			Witness:    "w1",
		},
		Content: []tx.Tx{tx.NewTx(1, &lc)},
	}

	b2 := block.Block{
		Head: block.BlockHead{
			Version:    0,
			ParentHash: b1.HeadHash(),
			Witness:    "w2",
		},
		Content: []tx.Tx{tx.NewTx(2, &lc)},
	}
>>>>>>> 3ad758f4

	b2a := block.Block{
		Head: block.BlockHead{
			Version:    0,
			ParentHash: b1.HeadHash(),
			Witness:    "w3",
		},
		Content: []tx.Tx{tx.NewTx(-2, &lc)},
	}

	b3 := block.Block{
		Head: block.BlockHead{
			Version:    0,
			ParentHash: b2.HeadHash(),
			Witness:    "w1",
		},
		Content: []tx.Tx{tx.NewTx(3, &lc)},
	}

	b4 := block.Block{
		Head: block.BlockHead{
			Version:    0,
			ParentHash: b2a.HeadHash(),
			Witness:    "w2",
		},
		Content: []tx.Tx{tx.NewTx(4, &lc)},
	}

	verifier := func(blk *block.Block, parent *block.Block, pool state.Pool) (state.Pool, error) {
		return pool, nil
	}

	base := core_mock.NewMockChain(ctl)
	base.EXPECT().Top().AnyTimes().Return(&b0)
	base.EXPECT().HasTx(gomock.Any()).AnyTimes().Return(false, nil)

	Convey("Test of TxPool", t, func() {
		Convey("Add:", func() {
			var ans int64
			base.EXPECT().Push(gomock.Any()).Do(func(block *block.Block) error {
				ans = block.Content[0].Nonce
				return nil
			})
			Convey("auto push", func() {
				ans = 0
				bc := NewBlockCache(base, pool, 2)
				bc.AddTx(&b0.Content[0])
				So(bc.txPool.Size(), ShouldEqual, 1)
				bc.Add(&b1, verifier)
				bc.Add(&b2, verifier)
				bc.Add(&b2a, verifier)
				bc.Add(&b3, verifier)
				bc.Add(&b4, verifier)
				So(bc.txPool.Size(), ShouldEqual, 0)
			})

		})
	})
}<|MERGE_RESOLUTION|>--- conflicted
+++ resolved
@@ -13,10 +13,6 @@
 	"github.com/iost-official/prototype/db/mocks"
 	"github.com/iost-official/prototype/vm"
 	"github.com/iost-official/prototype/vm/lua"
-<<<<<<< HEAD
-	"github.com/iost-official/prototype/vm/mocks"
-=======
->>>>>>> 3ad758f4
 	. "github.com/smartystreets/goconvey/convey"
 )
 
@@ -430,12 +426,6 @@
 		},
 		Content: []tx.Tx{tx.NewTx(0, &lc)},
 	}
-
-<<<<<<< HEAD
-		base := core_mock.NewMockChain(ctl)
-		base.EXPECT().Top().AnyTimes().Return(&b0)
-		base.EXPECT().HasTx(gomock.Any()).AnyTimes().Return(false, nil)
-=======
 	b1 := block.Block{
 		Head: block.BlockHead{
 			Version:    0,
@@ -453,7 +443,6 @@
 		},
 		Content: []tx.Tx{tx.NewTx(2, &lc)},
 	}
->>>>>>> 3ad758f4
 
 	b2a := block.Block{
 		Head: block.BlockHead{
