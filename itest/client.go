package itest

import (
	"context"
	"encoding/json"
	"fmt"
	"math/rand"
	"strconv"
	"sync"
	"time"

	"github.com/iost-official/go-iost/core/tx"
	"github.com/iost-official/go-iost/ilog"
	"github.com/iost-official/go-iost/rpc/pb"
	"google.golang.org/grpc"
)

// Constant of Client
var (
	Interval   = 15 * time.Second
	Timeout    = (90 + 30) * time.Second
	InitToken  = "iost"
	InitAmount = "1000000"
	InitPledge = "1000000"
	InitRAM    = "1000000"
)

// Client is a grpc client for iserver
type Client struct {
	grpc rpcpb.ApiServiceClient
	o    sync.Once
	Name string
	Addr string
}

func (c *Client) getGRPC() (rpcpb.ApiServiceClient, error) {
	c.o.Do(func() {
		conn, err := grpc.Dial(c.Addr, grpc.WithInsecure())
		if err != nil {
			panic(err)
		}
		c.grpc = rpcpb.NewApiServiceClient(conn)
		ilog.Infof("Create grpc connection with %v successful", c.Addr)
	})
	return c.grpc, nil
}

// GetTransaction will get transaction by tx hash
func (c *Client) GetTransaction(hash string) (*Transaction, error) {
	grpc, err := c.getGRPC()
	if err != nil {
		return nil, err
	}

	resp, err := grpc.GetTxByHash(
		context.Background(),
		&rpcpb.TxHashRequest{
			Hash: hash,
		},
	)
	if err != nil {
		return nil, err
	}

	return NewTransactionFromPb(resp.Transaction), nil
}

// GetReceipt will get receipt by tx hash
func (c *Client) GetReceipt(hash string) (*Receipt, error) {
	grpc, err := c.getGRPC()
	if err != nil {
		return nil, err
	}

	resp, err := grpc.GetTxReceiptByTxHash(
		context.Background(),
		&rpcpb.TxHashRequest{
			Hash: hash,
		},
	)
	if err != nil {
		return nil, err
	}

	return NewReceiptFromPb(resp), nil
}

// GetAccount will get account by name
func (c *Client) GetAccount(name string) (*Account, error) {
	grpc, err := c.getGRPC()
	if err != nil {
		return nil, err
	}

	resp, err := grpc.GetAccount(
		context.Background(),
		&rpcpb.GetAccountRequest{
			Name:           name,
			ByLongestChain: true,
		},
	)
	if err != nil {
		return nil, err
	}

	// TODO: Get account permission by resp
	account := &Account{
		ID:      name,
		balance: strconv.FormatFloat(resp.GetBalance(), 'f', -1, 64),
	}

	return account, nil
}

// SendTransaction will send transaction to blockchain
func (c *Client) SendTransaction(transaction *Transaction, check bool) (string, error) {
	grpc, err := c.getGRPC()
	if err != nil {
		return "", err
	}

	resp, err := grpc.SendTransaction(
		context.Background(),
		transaction.ToTxRequest(),
	)
	if err != nil {
		return "", err
	}
	if check {
		ilog.Debugf("transaction size: %v bytes", len(transaction.ToBytes(tx.Full)))

		ilog.Debugf("Check transaction receipt for %v...", resp.GetHash())
		if err := c.checkTransaction(resp.GetHash()); err != nil {
			return "", err
		}
		ilog.Debugf("Check transaction receipt for %v successful!", resp.GetHash())
	}

	return resp.GetHash(), nil
}

func (c *Client) checkTransaction(hash string) error {
	ticker := time.NewTicker(Interval)
	afterTimeout := time.After(Timeout)
	for {
		select {
		case <-afterTimeout:
			return fmt.Errorf("transaction be on chain timeout: %v", hash)
		case <-ticker.C:
			ilog.Debugf("Get receipt for %v...", hash)
			r, err := c.GetReceipt(hash)
			if err != nil {
				break
			}
			ilog.Debugf("Get receipt for %v successful!", hash)

			if !r.Success() {
				return fmt.Errorf("%v: %v", r.Status.Code, r.Status.Message)
			}
			return nil
		}
	}
}

// CreateAccount will create account by sending transaction
func (c *Client) CreateAccount(creator *Account, name string, key *Key) (*Account, error) {
	k := key.ReadablePubkey()
	action1 := tx.NewAction(
		"auth.iost",
		"signUp",
		fmt.Sprintf(`["%v", "%v", "%v"]`, name, k, k),
	)

	action2 := tx.NewAction(
		"ram.iost",
		"buy",
		fmt.Sprintf(`["%v", "%v", %v]`, creator.ID, name, InitRAM),
	)

	action3 := tx.NewAction(
		"gas.iost",
		"pledge",
		fmt.Sprintf(`["%v", "%v", "%v"]`, creator.ID, name, InitPledge),
	)

	action4 := tx.NewAction(
		"token.iost",
		"transfer",
		fmt.Sprintf(`["%v", "%v", "%v", "%v", ""]`, InitToken, creator.ID, name, InitAmount),
	)

	actions := []*tx.Action{action1, action2, action3, action4}
	transaction := NewTransaction(actions)

	st, err := creator.Sign(transaction)
	if err != nil {
		return nil, err
	}

	ilog.Debugf("Sending create account transaction for %v...", name)
	if _, err := c.SendTransaction(st, true); err != nil {
		return nil, err
	}
	ilog.Debugf("Sended create account transaction for %v!", name)

	account := &Account{
		ID:      name,
		balance: InitAmount,
		key:     key,
	}

	return account, nil
}

// ContractTransfer will contract transfer token by sending transaction
func (c *Client) ContractTransfer(cid string, sender, recipient *Account, amount string, memoSize int, check bool) error {
	memo := make([]byte, memoSize)
	rand.Read(memo)
	// Convert to base64.
	memo, _ = json.Marshal(memo)
	// Get rid of the beginning quote and cut to the string of given size.
	memo = memo[1 : memoSize+1]
	_, err := c.CallAction(check, sender, cid, "transfer", sender.ID, recipient.ID, amount, string(memo))
	return err
}

// CallAction send a tx with given actions
func (c *Client) CallAction(check bool, sender *Account, contractName, actionName string, args ...interface{}) (string, error) {
	argsBytes, err := json.Marshal(args)
	if err != nil {
		return "", err
	}
	action := tx.NewAction(
		contractName,
		actionName,
		string(argsBytes),
	)
	//fmt.Printf("in call action %v -> %v\n", args, action.Data)
	actions := []*tx.Action{action}
	transaction := NewTransaction(actions)

	st, err := sender.Sign(transaction)
	if err != nil {
		return "", err
	}

	hash, err := c.SendTransaction(st, check)
	if err != nil {
		return "", err
	}

	return hash, nil
}

// VoteProducer will vote producer by sending transaction
func (c *Client) VoteProducer(sender *Account, recipient, amount string) error {
<<<<<<< HEAD
	_, err := c.CallAction(sender, "vote_producer.iost", "vote", sender.ID, recipient, amount)
	return err
}

// CancelVoteProducer will cancel vote producer by sending transaction
func (c *Client) CancelVoteProducer(sender *Account, recipient, amount string) error {
	_, err := c.CallAction(sender, "vote_producer.iost", "unvote", sender.ID, recipient, amount)
=======
	_, err := c.CallAction(true, sender, "vote_producer.iost", "VoteProducer", sender.ID, recipient, amount)
	return err
}

// vote ...
func (c *Client) vote(sender *Account, voteID, recipient, amount string) error {
	_, err := c.CallAction(true, sender, "vote.iost", "vote", voteID, sender.ID, recipient, amount)
	return err
}

// Pledge ...
func (c *Client) Pledge(sender *Account, amount string, check bool) error {
	_, err := c.CallAction(check, sender, "gas.iost", "pledge", sender.ID, sender.ID, amount)
	return err
}

// Unpledge ...
func (c *Client) Unpledge(sender *Account, amount string, check bool) error {
	_, err := c.CallAction(check, sender, "gas.iost", "unpledge", sender.ID, sender.ID, amount)
	return err
}

// BuyRAM ...
func (c *Client) BuyRAM(sender *Account, amount int64, check bool) error {
	_, err := c.CallAction(check, sender, "ram.iost", "buy", sender.ID, sender.ID, amount)
	return err
}

// SellRAM ...
func (c *Client) SellRAM(sender *Account, amount int64, check bool) error {
	_, err := c.CallAction(check, sender, "ram.iost", "sell", sender.ID, sender.ID, amount)
>>>>>>> c3a7ca93
	return err
}

// Transfer will transfer token by sending transaction
func (c *Client) Transfer(sender, recipient *Account, token, amount string, memoSize int, check bool) error {
	memo := make([]byte, memoSize)
	rand.Read(memo)
	// Convert to base64.
	memo, _ = json.Marshal(memo)
	// Get rid of the beginning quote and cut to the string of given size.
	memo = memo[1 : memoSize+1]
	_, err := c.CallAction(check, sender, "token.iost", "transfer", token, sender.ID, recipient.ID, amount, string(memo))
	return err
}

// SetContract will set the contract by sending transaction
func (c *Client) SetContract(creator *Account, contract *Contract) (string, error) {
	hash, err := c.CallAction(true, creator, "system.iost", "setCode", contract.String())
	if err != nil {
		return "", err
	}
	return fmt.Sprintf("Contract%v", hash), nil
}<|MERGE_RESOLUTION|>--- conflicted
+++ resolved
@@ -254,22 +254,13 @@
 
 // VoteProducer will vote producer by sending transaction
 func (c *Client) VoteProducer(sender *Account, recipient, amount string) error {
-<<<<<<< HEAD
-	_, err := c.CallAction(sender, "vote_producer.iost", "vote", sender.ID, recipient, amount)
-	return err
-}
-
-// CancelVoteProducer will cancel vote producer by sending transaction
+	_, err := c.CallAction(true, sender, "vote_producer.iost", "vote", sender.ID, recipient, amount)
+	return err
+}
+
+// CancelVoteProducer will vote producer by sending transaction
 func (c *Client) CancelVoteProducer(sender *Account, recipient, amount string) error {
-	_, err := c.CallAction(sender, "vote_producer.iost", "unvote", sender.ID, recipient, amount)
-=======
-	_, err := c.CallAction(true, sender, "vote_producer.iost", "VoteProducer", sender.ID, recipient, amount)
-	return err
-}
-
-// vote ...
-func (c *Client) vote(sender *Account, voteID, recipient, amount string) error {
-	_, err := c.CallAction(true, sender, "vote.iost", "vote", voteID, sender.ID, recipient, amount)
+	_, err := c.CallAction(true, sender, "vote_producer.iost", "unvote", sender.ID, recipient, amount)
 	return err
 }
 
@@ -294,7 +285,6 @@
 // SellRAM ...
 func (c *Client) SellRAM(sender *Account, amount int64, check bool) error {
 	_, err := c.CallAction(check, sender, "ram.iost", "sell", sender.ID, sender.ID, amount)
->>>>>>> c3a7ca93
 	return err
 }
 
