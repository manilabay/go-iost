--- conflicted
+++ resolved
@@ -5,7 +5,6 @@
 	"os/signal"
 	"syscall"
 	"time"
-	"runtime/pprof"
 
 	"encoding/json"
 	"fmt"
@@ -63,18 +62,7 @@
 
 // BenchmarkTokenAction is the action of benchmark.
 var BenchmarkTokenAction = func(c *cli.Context) error {
-<<<<<<< HEAD
 	itest.Interval = 1000 * time.Millisecond
-=======
-	f, err := os.Create("cpu.profile")
-        if err != nil {
-            ilog.Fatalf("create cpu.profile failed. %v", err)
-        }
-        pprof.StartCPUProfile(f)
-        defer pprof.StopCPUProfile()
-
-	itest.Interval = 2 * time.Millisecond
->>>>>>> 073a0cef
 	itest.InitAmount = "1000"
 	itest.InitPledge = "1000"
 	itest.InitRAM = "3000"
