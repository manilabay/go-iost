--- conflicted
+++ resolved
@@ -226,11 +226,7 @@
 
 		keys := make([][]byte, 0)
 		values := make([][]byte, 0)
-<<<<<<< HEAD
-		for i := 0; i < 1000000; i++ {
-=======
 		for i := 0; i < 400000; i++ {
->>>>>>> 6037ed81
 			key := make([]byte, 32)
 			value := make([]byte, 32)
 			rand.Read(key)
