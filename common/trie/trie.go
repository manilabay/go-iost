--- conflicted
+++ resolved
@@ -1,14 +1,10 @@
 package trie
 
 import (
-	"github.com/ethereum/go-ethereum/crypto"
 	"github.com/iost-official/prototype/common"
-<<<<<<< HEAD
 	"github.com/go-ethereum/crypto"
 	"fmt"
 	"bytes"
-=======
->>>>>>> ee0f18a8
 )
 
 var (
@@ -43,7 +39,6 @@
 	return nodeFlag{dirty: true, gen: t.cachegen}
 }
 
-<<<<<<< HEAD
 func New(root common.Hash, db *Database) (*Trie, error) {
 	if db == nil {
 		panic("trie.New called without a database")
@@ -353,7 +348,4 @@
 	h := newHasher(t.cachegen, t.cachelimit, onleaf)
 	defer returnHasherToPool(h)
 	return h.hash(t.root, db, true)
-}
-=======
-func New(root common.Hash, db *Database) {}
->>>>>>> ee0f18a8
+}