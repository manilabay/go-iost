--- conflicted
+++ resolved
@@ -15,16 +15,10 @@
 }
 
 type GenesisConfig struct {
-<<<<<<< HEAD
 	CreateGenesis    bool
 	GenesisHash      string
 	WitnessInfo      []string
 	VoteContractPath string
-=======
-	CreateGenesis bool
-	GenesisHash   string
-	WitnessInfo   []string
->>>>>>> 869045cb
 }
 
 type DBConfig struct {
